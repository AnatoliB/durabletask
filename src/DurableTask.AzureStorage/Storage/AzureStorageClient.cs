--- conflicted
+++ resolved
@@ -28,11 +28,7 @@
         readonly CloudBlobClient blobClient;
         readonly CloudQueueClient queueClient;
 
-<<<<<<< HEAD
         public AzureStorageClient(AzureStorageOrchestrationServiceSettings settings, string storageAccountName)
-=======
-        public AzureStorageClient(AzureStorageOrchestrationServiceSettings settings, AzureStorageOrchestrationServiceStats stats, string storageAccountName)
->>>>>>> e1c74863
         {
             this.Settings = settings;
             this.StorageAccountName = storageAccountName;
@@ -66,11 +62,9 @@
         }
 
         public AzureStorageOrchestrationServiceSettings Settings { get; }
-<<<<<<< HEAD
+
         public AzureStorageOrchestrationServiceStats Stats { get; }
-=======
 
->>>>>>> e1c74863
         public string StorageAccountName { get; }
 
         public Blob GetBlobReference(string container, string blobName, string blobDirectory = null)
