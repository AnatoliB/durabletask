--- conflicted
+++ resolved
@@ -28,15 +28,7 @@
         readonly CloudBlobClient blobClient;
         readonly CloudQueueClient queueClient;
 
-<<<<<<< HEAD
-        public AzureStorageOrchestrationServiceSettings Settings { get; }
-        public AzureStorageOrchestrationServiceStats Stats { get; }
-        public string StorageAccountName { get; }
-
         public AzureStorageClient(AzureStorageOrchestrationServiceSettings settings, string storageAccountName)
-=======
-        public AzureStorageClient(AzureStorageOrchestrationServiceSettings settings, AzureStorageOrchestrationServiceStats stats, string storageAccountName)
->>>>>>> 13320022
         {
             this.Settings = settings;
             this.StorageAccountName = storageAccountName;
@@ -70,7 +62,7 @@
         }
 
         public AzureStorageOrchestrationServiceSettings Settings { get; }
-
+        public AzureStorageOrchestrationServiceStats Stats { get; }
         public string StorageAccountName { get; }
 
         public Blob GetBlobReference(string container, string blobName, string blobDirectory = null)
