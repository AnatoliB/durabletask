--- conflicted
+++ resolved
@@ -27,15 +27,6 @@
         readonly string fullBlobPath;
         readonly CloudBlockBlob cloudBlockBlob;
 
-<<<<<<< HEAD
-        public string Name { get; }
-
-        public bool IsLeased { get => this.cloudBlockBlob.Properties.LeaseState == LeaseState.Leased; }
-
-        public string AbsoluteUri {  get => this.cloudBlockBlob.Uri.AbsoluteUri; }
-
-=======
->>>>>>> 13320022
         public Blob(AzureStorageClient azureStorageClient, CloudBlobClient blobClient, string containerName, string blobName, string blobDirectory = null)
         {
             this.azureStorageClient = azureStorageClient;
@@ -50,6 +41,8 @@
         public string Name { get; }
 
         public bool IsLeased => this.cloudBlockBlob.Properties.LeaseState == LeaseState.Leased;
+
+        public string AbsoluteUri { get => this.cloudBlockBlob.Uri.AbsoluteUri; }
 
         public Blob(AzureStorageClient azureStorageClient, CloudBlobClient blobClient, Uri blobUri)
         {
