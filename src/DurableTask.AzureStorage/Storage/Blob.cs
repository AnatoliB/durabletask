--- conflicted
+++ resolved
@@ -42,11 +42,8 @@
 
         public bool IsLeased => this.cloudBlockBlob.Properties.LeaseState == LeaseState.Leased;
 
-<<<<<<< HEAD
-        public string AbsoluteUri { get => this.cloudBlockBlob.Uri.AbsoluteUri; }
+        public string AbsoluteUri => this.cloudBlockBlob.Uri.AbsoluteUri;
 
-=======
->>>>>>> e1c74863
         public Blob(AzureStorageClient azureStorageClient, CloudBlobClient blobClient, Uri blobUri)
         {
             this.azureStorageClient = azureStorageClient;
