--- conflicted
+++ resolved
@@ -14,13 +14,9 @@
 namespace DurableTask.AzureStorage
 {
     using System;
-<<<<<<< HEAD
+    using System.Collections.Generic;
     using Azure;
     using Azure.Data.Tables;
-=======
-    using System.Collections.Generic;
-    using Microsoft.WindowsAzure.Storage.Table;
->>>>>>> ff6b1c26
 
     /// <summary>
     /// Table Entity Representation of an Orchestration Instance's Status
@@ -39,13 +35,10 @@
         public string RuntimeStatus { get; set; }
         public DateTime? ScheduledStartTime { get; set; }
         public int Generation { get; set; }
-<<<<<<< HEAD
+        public IDictionary<string, string> Tags { get; set; }
         public string PartitionKey { get; set; }
         public string RowKey { get; set; }
         public DateTimeOffset? Timestamp { get; set; }
         public ETag ETag { get; set; }
-=======
-        public IDictionary<string, string> Tags { get; set; }
->>>>>>> ff6b1c26
     }
 }