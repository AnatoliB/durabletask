--- conflicted
+++ resolved
@@ -226,11 +226,7 @@
             return new OrchestrationHistory(historyEvents, checkpointCompletionTime, eTagValue, trackingStoreContext);
         }
 
-<<<<<<< HEAD
         TableQueryResponse<TableEntity> GetHistoryEntitiesResponseInfoAsync(string instanceId, string expectedExecutionId, IList<string> projectionColumns, CancellationToken cancellationToken)
-=======
-        async Task<TableEntitiesResponseInfo<DynamicTableEntity>> GetHistoryEntitiesResponseInfoAsync(string instanceId, string expectedExecutionId, IList<string> projectionColumns, CancellationToken cancellationToken = default(CancellationToken))
->>>>>>> ff6b1c26
         {
             string filter = $"{nameof(ITableEntity.PartitionKey)} eq '{KeySanitation.EscapePartitionKey(instanceId)}'";
             if (!string.IsNullOrEmpty(expectedExecutionId))
@@ -320,18 +316,7 @@
                 eventFilterBuilder.Append($" and {executionIdFilter}");
                 eventFilterBuilder.Append($" and {nameof(HistoryEvent.EventId)} eq {taskScheduledId.GetValueOrDefault()}");
 
-<<<<<<< HEAD
                 switch (entity.GetString(nameof(HistoryEvent.EventType)))
-=======
-                    taskScheduledEntities[0].Properties["Reason"] = new EntityProperty("Rewound: " + taskScheduledEntities[0].Properties["EventType"].StringValue);
-                    taskScheduledEntities[0].Properties["EventType"] = new EntityProperty(nameof(EventType.GenericEvent));
-
-                    await this.HistoryTable.ReplaceAsync(taskScheduledEntities[0]);
-                }
-
-                // delete SubOrchestratorCreated corresponding to SubOrchestraionInstanceFailed event
-                if (entity.Properties["EventType"].StringValue == nameof(EventType.SubOrchestrationInstanceFailed))
->>>>>>> ff6b1c26
                 {
                     // delete TaskScheduled corresponding to TaskFailed event
                     case nameof(EventType.TaskFailed):
@@ -446,96 +431,10 @@
             return new InstanceStatus(orchestrationState, tableEntity.ETag);
         }
 #nullable disable
-<<<<<<< HEAD
         Task<OrchestrationState> ConvertFromAsync(OrchestrationInstanceStatus tableEntity, CancellationToken cancellationToken)
         {
             var instanceId = KeySanitation.UnescapePartitionKey(tableEntity.PartitionKey);
             return ConvertFromAsync(tableEntity, instanceId, cancellationToken);
-=======
-        async Task<OrchestrationState> ConvertFromAsync(DynamicTableEntity tableEntity)
-        {
-            var orchestrationInstanceStatus = await CreateOrchestrationInstanceStatusAsync(tableEntity.Properties);
-            var instanceId = KeySanitation.UnescapePartitionKey(tableEntity.PartitionKey);
-            return await ConvertFromAsync(orchestrationInstanceStatus, instanceId);
-        }
-
-        private async Task<OrchestrationInstanceStatus> CreateOrchestrationInstanceStatusAsync(IDictionary<string, EntityProperty> properties)
-        {
-            var instance = new OrchestrationInstanceStatus();
-            EntityProperty property;
-
-            if (properties.TryGetValue(nameof(OrchestrationInstanceStatus.ExecutionId), out property))
-            {
-                instance.ExecutionId = property.StringValue;
-            }
-
-            if (properties.TryGetValue(nameof(OrchestrationInstanceStatus.Name), out property))
-            {
-                instance.Name = property.StringValue;
-            }
-
-            if (properties.TryGetValue(nameof(OrchestrationInstanceStatus.Version), out property))
-            {
-                instance.Version = property.StringValue;
-            }
-
-            if (properties.TryGetValue(nameof(OrchestrationInstanceStatus.Input), out property))
-            {
-                instance.Input = property.StringValue;
-            }
-
-            if (properties.TryGetValue(nameof(OrchestrationInstanceStatus.Output), out property))
-            {
-                instance.Output = property.StringValue;
-            }
-
-            if (properties.TryGetValue(nameof(OrchestrationInstanceStatus.CustomStatus), out property))
-            {
-                instance.CustomStatus = property.StringValue;
-            }
-
-            if (properties.TryGetValue(nameof(OrchestrationInstanceStatus.CreatedTime), out property) && property.DateTime is { } createdTime)
-            {
-                instance.CreatedTime = createdTime;
-            }
-
-            if (properties.TryGetValue(nameof(OrchestrationInstanceStatus.LastUpdatedTime), out property) && property.DateTime is { } lastUpdatedTime)
-            {
-                instance.LastUpdatedTime = lastUpdatedTime;
-            }
-
-            if (properties.TryGetValue(nameof(OrchestrationInstanceStatus.CompletedTime), out property))
-            {
-                instance.CompletedTime = property.DateTime;
-            }
-
-            if (properties.TryGetValue(nameof(OrchestrationInstanceStatus.RuntimeStatus), out property))
-            {
-                instance.RuntimeStatus = property.StringValue;
-            }
-
-            if (properties.TryGetValue(nameof(OrchestrationInstanceStatus.ScheduledStartTime), out property))
-            {
-                instance.ScheduledStartTime = property.DateTime;
-            }
-
-            if (properties.TryGetValue(nameof(OrchestrationInstanceStatus.Generation), out property) && property.Int32Value is { } generation)
-            {
-                instance.Generation = generation;
-            }
-
-            if (properties.TryGetValue(nameof(OrchestrationInstanceStatus.Tags), out property) && property.StringValue is { Length: > 0 } tags)
-            {
-                instance.Tags = TagsSerializer.Deserialize(tags);
-            }
-            else if (properties.TryGetValue(nameof(OrchestrationInstanceStatus.Tags) + "BlobName", out property) && property.StringValue is { Length: > 0 } blob)
-            {
-                var blobContents = await messageManager.DownloadAndDecompressAsBytesAsync(blob);
-                instance.Tags = TagsSerializer.Deserialize(blobContents);
-            }
-
-            return instance;
->>>>>>> ff6b1c26
         }
 
         async Task<OrchestrationState> ConvertFromAsync(OrchestrationInstanceStatus orchestrationInstanceStatus, string instanceId, CancellationToken cancellationToken)
@@ -641,50 +540,9 @@
 
         AsyncPageable<OrchestrationState> QueryStateAsync(string filter = null, IEnumerable<string> select = null, CancellationToken cancellationToken = default)
         {
-<<<<<<< HEAD
             return new AsyncPageableAsyncProjection<OrchestrationInstanceStatus, OrchestrationState>(
                 this.InstancesTable.ExecuteQueryAsync<OrchestrationInstanceStatus>(filter, select: select, cancellationToken: cancellationToken),
                 (s, t) => new ValueTask<OrchestrationState>(this.ConvertFromAsync(s, KeySanitation.UnescapePartitionKey(s.PartitionKey), t)));
-=======
-            return this.QueryStateAsync(
-                condition.ToTableQuery<OrchestrationInstanceStatus>(),
-                top,
-                continuationToken,
-                cancellationToken);
-        }
-
-        async Task<DurableStatusQueryResult> QueryStateAsync(TableQuery<OrchestrationInstanceStatus> query, int top, string continuationToken, CancellationToken cancellationToken)
-        {
-            var orchestrationStates = new List<OrchestrationState>(top);
-            query.Take(top);
-
-            var tableEntitiesResponseInfo = await this.InstancesTable.ExecuteQuerySegmentAsync(query, cancellationToken, continuationToken);
-
-            IEnumerable<OrchestrationState> result = await Task.WhenAll(tableEntitiesResponseInfo.ReturnedEntities.Select(status => this.ConvertFromAsync(status, KeySanitation.UnescapePartitionKey(status.PartitionKey))));
-            orchestrationStates.AddRange(result);
-
-            var queryResult = new DurableStatusQueryResult()
-            {
-                OrchestrationState = orchestrationStates,
-                ContinuationToken = tableEntitiesResponseInfo.ContinuationToken,
-            };
-
-            return queryResult;
-        }
-
-        async Task<IList<OrchestrationState>> QueryStateAsync(TableQuery<OrchestrationInstanceStatus> query, CancellationToken cancellationToken)
-        {
-            var orchestrationStates = new List<OrchestrationState>(100);
-
-            var tableEntitiesResponseInfo = await this.InstancesTable.ExecuteQueryAsync(query, cancellationToken);
-
-            IEnumerable<OrchestrationState> result = await Task.WhenAll(tableEntitiesResponseInfo.ReturnedEntities.Select(
-                status => this.ConvertFromAsync(status, KeySanitation.UnescapePartitionKey(status.PartitionKey))));
-
-            orchestrationStates.AddRange(result);
-
-            return orchestrationStates;
->>>>>>> ff6b1c26
         }
 
         async Task<PurgeHistoryResult> DeleteHistoryAsync(
@@ -711,15 +569,8 @@
             AsyncPageable<OrchestrationInstanceStatus> entitiesPageable = this.InstancesTable.ExecuteQueryAsync<OrchestrationInstanceStatus>(odata.Filter, select: odata.Select, cancellationToken: cancellationToken);
             await foreach (Page<OrchestrationInstanceStatus> page in entitiesPageable.AsPages(pageSizeHint: 100))
             {
-<<<<<<< HEAD
                 // The underlying client throttles
                 await Task.WhenAll(page.Values.Select(async instance =>
-=======
-                TableEntitiesResponseInfo<OrchestrationInstanceStatus> tableEntitiesResponseInfo =
-                    await this.InstancesTable.ExecuteQueryAsync(query);
-                IList<OrchestrationInstanceStatus> results = tableEntitiesResponseInfo.ReturnedEntities;
-                if (results.Count == 0)
->>>>>>> ff6b1c26
                 {
                     PurgeHistoryResult statisticsFromDeletion = await this.DeleteAllDataForOrchestrationInstance(instance, cancellationToken);
                     Interlocked.Add(ref instancesDeleted, statisticsFromDeletion.InstancesDeleted);
@@ -821,7 +672,7 @@
             CancellationToken cancellationToken = default)
         {
             Stopwatch stopwatch = Stopwatch.StartNew();
-            List<OrchestrationStatus> runtimeStatusList = runtimeStatus?.Where(
+            List<OrchestrationStatus> runtimeStatusList =  runtimeStatus?.Where(
                status => status == OrchestrationStatus.Completed ||
                     status == OrchestrationStatus.Terminated ||
                     status == OrchestrationStatus.Canceled ||
@@ -855,7 +706,6 @@
             string sanitizedInstanceId = KeySanitation.EscapePartitionKey(executionStartedEvent.OrchestrationInstance.InstanceId);
             TableEntity entity = new TableEntity(sanitizedInstanceId, "")
             {
-<<<<<<< HEAD
                 ["Input"] = inputPayloadOverride ?? executionStartedEvent.Input,
                 ["CreatedTime"] = executionStartedEvent.Timestamp,
                 ["Name"] = executionStartedEvent.Name,
@@ -866,23 +716,7 @@
                 ["ScheduledStartTime"] = executionStartedEvent.ScheduledStartTime,
                 ["ExecutionId"] = executionStartedEvent.OrchestrationInstance.ExecutionId,
                 ["Generation"] = executionStartedEvent.Generation,
-=======
-                ETag = eTag,
-                Properties =
-                {
-                    ["Input"] = new EntityProperty(inputPayloadOverride ?? executionStartedEvent.Input),
-                    ["CreatedTime"] = new EntityProperty(executionStartedEvent.Timestamp),
-                    ["Name"] = new EntityProperty(executionStartedEvent.Name),
-                    ["Version"] = new EntityProperty(executionStartedEvent.Version),
-                    ["RuntimeStatus"] = new EntityProperty(OrchestrationStatus.Pending.ToString()),
-                    ["LastUpdatedTime"] = new EntityProperty(DateTime.UtcNow),
-                    ["TaskHubName"] = new EntityProperty(this.settings.TaskHubName),
-                    ["ScheduledStartTime"] = new EntityProperty(executionStartedEvent.ScheduledStartTime),
-                    ["ExecutionId"] = new EntityProperty(executionStartedEvent.OrchestrationInstance.ExecutionId),
-                    ["Generation"] = new EntityProperty(executionStartedEvent.Generation),
-                    ["Tags"] = new EntityProperty(TagsSerializer.Serialize(executionStartedEvent.Tags)),
-                }
->>>>>>> ff6b1c26
+                ["Tags"] = executionStartedEvent.Tags,
             };
 
             // It is possible that the queue message was small enough to be written directly to a queue message,
@@ -976,7 +810,7 @@
             int estimatedBytes = 0;
             IList<HistoryEvent> newEvents = newRuntimeState.NewEvents;
             IList<HistoryEvent> allEvents = newRuntimeState.Events;
-            TrackingStoreContext context = (TrackingStoreContext)trackingStoreContext;
+            TrackingStoreContext context = (TrackingStoreContext) trackingStoreContext;
 
             int episodeNumber = Utils.GetEpisodeNumber(newRuntimeState);
 
