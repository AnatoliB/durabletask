--- conflicted
+++ resolved
@@ -159,11 +159,8 @@
                         TraceHelper.TraceExceptionInstance(TraceEventType.Error, "TaskActivityDispatcher-ProcessTaskFailure", taskMessage.OrchestrationInstance, e);
                         string details = this.IncludeDetails ? e.Details : null;
                         eventToRespond = new TaskFailedEvent(-1, scheduledEvent.EventId, e.Message, details);
-<<<<<<< HEAD
+                        this.logHelper.TaskActivityFailure(orchestrationInstance, scheduledEvent.Name, (TaskFailedEvent)eventToRespond, e);
                         CorrelationTraceClient.Propagate(() => CorrelationTraceClient.TrackException(e));
-=======
-                        this.logHelper.TaskActivityFailure(orchestrationInstance, scheduledEvent.Name, (TaskFailedEvent)eventToRespond, e);
->>>>>>> 0098fffd
                     }
                     catch (Exception e) when (!Utils.IsFatal(e) && !Utils.IsExecutionAborting(e))
                     {
