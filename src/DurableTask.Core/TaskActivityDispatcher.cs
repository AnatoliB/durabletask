﻿//  ----------------------------------------------------------------------------------
//  Copyright Microsoft Corporation
//  Licensed under the Apache License, Version 2.0 (the "License");
//  you may not use this file except in compliance with the License.
//  You may obtain a copy of the License at
//  http://www.apache.org/licenses/LICENSE-2.0
//  Unless required by applicable law or agreed to in writing, software
//  distributed under the License is distributed on an "AS IS" BASIS,
//  WITHOUT WARRANTIES OR CONDITIONS OF ANY KIND, either express or implied.
//  See the License for the specific language governing permissions and
//  limitations under the License.
//  ----------------------------------------------------------------------------------
#nullable enable
namespace DurableTask.Core
{
    using System;
    using System.Diagnostics;
    using System.Threading;
    using System.Threading.Tasks;
    using DurableTask.Core.Common;
    using DurableTask.Core.Exceptions;
    using DurableTask.Core.History;
    using DurableTask.Core.Logging;
    using DurableTask.Core.Middleware;
    using DurableTask.Core.Tracing;

    /// <summary>
    /// Dispatcher for task activities to handle processing and renewing of work items
    /// </summary>
    public sealed class TaskActivityDispatcher
    {
        readonly INameVersionObjectManager<TaskActivity> objectManager;
        readonly WorkItemDispatcher<TaskActivityWorkItem> dispatcher;
        readonly IOrchestrationService orchestrationService;
        readonly DispatchMiddlewarePipeline dispatchPipeline;
        readonly LogHelper logHelper;
        readonly ErrorPropagationMode errorPropagationMode;

        internal TaskActivityDispatcher(
            IOrchestrationService orchestrationService,
            INameVersionObjectManager<TaskActivity> objectManager,
            DispatchMiddlewarePipeline dispatchPipeline,
            LogHelper logHelper,
            ErrorPropagationMode errorPropagationMode)
        {
            this.orchestrationService = orchestrationService ?? throw new ArgumentNullException(nameof(orchestrationService));
            this.objectManager = objectManager ?? throw new ArgumentNullException(nameof(objectManager));
            this.dispatchPipeline = dispatchPipeline ?? throw new ArgumentNullException(nameof(dispatchPipeline));
            this.logHelper = logHelper;
            this.errorPropagationMode = errorPropagationMode;

            this.dispatcher = new WorkItemDispatcher<TaskActivityWorkItem>(
                "TaskActivityDispatcher",
                item => item.Id,
                this.OnFetchWorkItemAsync,
                this.OnProcessWorkItemAsync)
            {
                AbortWorkItem = orchestrationService.AbandonTaskActivityWorkItemAsync,
                GetDelayInSecondsAfterOnFetchException = orchestrationService.GetDelayInSecondsAfterOnFetchException,
                GetDelayInSecondsAfterOnProcessException = orchestrationService.GetDelayInSecondsAfterOnProcessException,
                DispatcherCount = orchestrationService.TaskActivityDispatcherCount,
                MaxConcurrentWorkItems = orchestrationService.MaxConcurrentTaskActivityWorkItems,
                LogHelper = logHelper,
            };
        }

        /// <summary>
        /// Gets or sets flag whether to include additional details in error messages
        /// </summary>
        public bool IncludeDetails { get; set; }

        /// <summary>
        /// Starts the dispatcher to start getting and processing task activities
        /// </summary>
        public async Task StartAsync()
        {
            await this.dispatcher.StartAsync();
        }

        /// <summary>
        /// Stops the dispatcher to stop getting and processing task activities
        /// </summary>
        /// <param name="forced">Flag indicating whether to stop gracefully or immediately</param>
        public async Task StopAsync(bool forced)
        {
            await this.dispatcher.StopAsync(forced);
        }

        Task<TaskActivityWorkItem> OnFetchWorkItemAsync(TimeSpan receiveTimeout, CancellationToken cancellationToken)
        {
            return this.orchestrationService.LockNextTaskActivityWorkItem(receiveTimeout, cancellationToken);
        }

        async Task OnProcessWorkItemAsync(TaskActivityWorkItem workItem)
        {
<<<<<<< HEAD
            Task renewTask = null;
=======
            Task? renewTask = null;
>>>>>>> 63b3417e
            using var renewCancellationTokenSource = new CancellationTokenSource();

            TaskMessage taskMessage = workItem.TaskMessage;
            OrchestrationInstance orchestrationInstance = taskMessage.OrchestrationInstance;
            TaskScheduledEvent? scheduledEvent = null;
            Activity? diagnosticActivity = null;
            try
            {
                if (orchestrationInstance == null || string.IsNullOrWhiteSpace(orchestrationInstance.InstanceId))
                {
                    this.logHelper.TaskActivityDispatcherError(
                        workItem,
                        $"The activity worker received a message that does not have any OrchestrationInstance information.");
                    throw TraceHelper.TraceException(
                        TraceEventType.Error,
                        "TaskActivityDispatcher-MissingOrchestrationInstance",
                        new InvalidOperationException("Message does not contain any OrchestrationInstance information"));
                }

                if (taskMessage.Event.EventType != EventType.TaskScheduled)
                {
                    this.logHelper.TaskActivityDispatcherError(
                        workItem, 
                        $"The activity worker received an event of type '{taskMessage.Event.EventType}' but only '{EventType.TaskScheduled}' is supported.");
                    throw TraceHelper.TraceException(
                        TraceEventType.Critical,
                        "TaskActivityDispatcher-UnsupportedEventType",
                        new NotSupportedException("Activity worker does not support event of type: " +
                                                  taskMessage.Event.EventType));
                }

                scheduledEvent = (TaskScheduledEvent)taskMessage.Event;
<<<<<<< HEAD

                // Distributed tracing: start a new trace activity derived from the orchestration's trace context.
                using Activity traceActivity = TraceHelper.StartTraceActivityForTask(scheduledEvent, orchestrationInstance);

                this.logHelper.TaskActivityStarting(orchestrationInstance, scheduledEvent);
                TaskActivity taskActivity = this.objectManager.GetObject(scheduledEvent.Name, scheduledEvent.Version);
                if (taskActivity == null)
=======
                if (scheduledEvent.Name == null)
>>>>>>> 63b3417e
                {
                    string message = $"The activity worker received a {nameof(EventType.TaskScheduled)} event that does not specify an activity name.";
                    this.logHelper.TaskActivityDispatcherError(workItem, message);
                    throw TraceHelper.TraceException(
                        TraceEventType.Error,
                        "TaskActivityDispatcher-MissingActivityName",
                        new InvalidOperationException(message));
                }

                this.logHelper.TaskActivityStarting(orchestrationInstance, scheduledEvent);
                TaskActivity? taskActivity = this.objectManager.GetObject(scheduledEvent.Name, scheduledEvent.Version);

                if (workItem.LockedUntilUtc < DateTime.MaxValue)
                {
                    // start a task to run RenewUntil
                    renewTask = Task.Factory.StartNew(
                        () => this.RenewUntil(workItem, renewCancellationTokenSource.Token),
                        renewCancellationTokenSource.Token);
                }

                var dispatchContext = new DispatchMiddlewareContext();
                dispatchContext.SetProperty(taskMessage.OrchestrationInstance);
                dispatchContext.SetProperty(taskActivity);
                dispatchContext.SetProperty(scheduledEvent);

                // In transitionary phase (activity queued from old code, accessed in new code) context can be null.
                if (taskMessage.OrchestrationExecutionContext != null)
                {
                    dispatchContext.SetProperty(taskMessage.OrchestrationExecutionContext);
                }

                // correlation
                CorrelationTraceClient.Propagate(() =>
                {
                    workItem.TraceContextBase?.SetActivityToCurrent();
                    diagnosticActivity = workItem.TraceContextBase?.CurrentActivity;
                });

                ActivityExecutionResult? result;
                try
                {
                    await this.dispatchPipeline.RunAsync(dispatchContext, async _ =>
                    {
                        if (taskActivity == null)
                        {
                            // This likely indicates a deployment error of some kind. Because these unhandled exceptions are
                            // automatically retried, resolving this may require redeploying the app code so that the activity exists again.
                            // CONSIDER: Should this be changed into a permanent error that fails the orchestration? Perhaps
                            //           the app owner doesn't care to preserve existing instances when doing code deployments?
                            throw new TypeMissingException($"TaskActivity {scheduledEvent.Name} version {scheduledEvent.Version} was not found");
                        }

                        var context = new TaskContext(taskMessage.OrchestrationInstance);
                        context.ErrorPropagationMode = this.errorPropagationMode;

                        HistoryEvent? responseEvent;

                        try
                        {
                            string? output = await taskActivity.RunAsync(context, scheduledEvent.Input);
                            responseEvent = new TaskCompletedEvent(-1, scheduledEvent.EventId, output);
                        }
                        catch (Exception e) when (e is not TaskFailureException && !Utils.IsFatal(e) && !Utils.IsExecutionAborting(e))
                        {
                            // These are unexpected exceptions that occur in the task activity abstraction. Normal exceptions from 
                            // activities are expected to be translated into TaskFailureException and handled outside the middleware
                            // context (see further below).
                            TraceHelper.TraceExceptionInstance(TraceEventType.Error, "TaskActivityDispatcher-ProcessException", taskMessage.OrchestrationInstance, e);
                            string? details = this.IncludeDetails
                                ? $"Unhandled exception while executing task: {e}"
                                : null;
                            responseEvent = new TaskFailedEvent(-1, scheduledEvent.EventId, e.Message, details, new FailureDetails(e));
                            this.logHelper.TaskActivityFailure(orchestrationInstance, scheduledEvent.Name, (TaskFailedEvent)responseEvent, e);
                        }

                        var result = new ActivityExecutionResult { ResponseEvent = responseEvent };
                        dispatchContext.SetProperty(result);
                    });

                    result = dispatchContext.GetProperty<ActivityExecutionResult>();
                }
                catch (TaskFailureException e)
                {
                    // These are normal task activity failures. They can come from Activity implementations or from middleware.
                    TraceHelper.TraceExceptionInstance(TraceEventType.Error, "TaskActivityDispatcher-ProcessTaskFailure", taskMessage.OrchestrationInstance, e);
                    string? details = this.IncludeDetails ? e.Details : null;
                    var failureEvent = new TaskFailedEvent(-1, scheduledEvent.EventId, e.Message, details, e.FailureDetails);
                    this.logHelper.TaskActivityFailure(orchestrationInstance, scheduledEvent.Name, failureEvent, e);
                    CorrelationTraceClient.Propagate(() => CorrelationTraceClient.TrackException(e));
                    result = new ActivityExecutionResult { ResponseEvent = failureEvent };
                }
                catch (Exception middlewareException) when (!Utils.IsFatal(middlewareException))
                {
                    // These are considered retriable
                    this.logHelper.TaskActivityDispatcherError(workItem, $"Unhandled exception in activity middleware pipeline: {middlewareException}");
                    throw;
                }

                HistoryEvent? eventToRespond = result?.ResponseEvent;

                if (eventToRespond is TaskCompletedEvent completedEvent)
                {
                    this.logHelper.TaskActivityCompleted(orchestrationInstance, scheduledEvent.Name, completedEvent);
                }
                else if (eventToRespond is null)
                {
                    // Default response if middleware prevents a response from being generated
                    eventToRespond = new TaskCompletedEvent(-1, scheduledEvent.EventId, null);
                }

                var responseTaskMessage = new TaskMessage
                {
                    Event = eventToRespond,
                    OrchestrationInstance = orchestrationInstance
                };

                // Stop the trace activity here to avoid including the completion time in the latency calculation
                traceActivity?.Stop();

                await this.orchestrationService.CompleteTaskActivityWorkItemAsync(workItem, responseTaskMessage);
            }
            catch (SessionAbortedException e)
            {
                // The activity aborted its execution
                this.logHelper.TaskActivityAborted(orchestrationInstance, scheduledEvent!, e.Message);
                TraceHelper.TraceInstance(TraceEventType.Warning, "TaskActivityDispatcher-ExecutionAborted", orchestrationInstance, "{0}: {1}", scheduledEvent?.Name, e.Message);
                await this.orchestrationService.AbandonTaskActivityWorkItemAsync(workItem);
            }
            finally
            {
                diagnosticActivity?.Stop(); // Ensure the activity is stopped here to prevent it from leaking out.
                if (renewTask != null)
                {
                    renewCancellationTokenSource.Cancel();
                    try
                    {
                        // wait the renewTask finish
                        await renewTask;
                    }
                    catch (OperationCanceledException)
                    {
                        // ignore
                    }
                }
            }
        }

        async Task RenewUntil(TaskActivityWorkItem workItem, CancellationToken cancellationToken)
        {
            try
            {
                if (workItem.LockedUntilUtc < DateTime.UtcNow)
                {
                    return;
                }

                DateTime renewAt = workItem.LockedUntilUtc.Subtract(TimeSpan.FromSeconds(30));

                // service bus clock sku can really mess us up so just always renew every 30 secs regardless of 
                // what the message.LockedUntilUtc says. if the sku is negative then in the worst case we will be
                // renewing every 5 secs
                //
                renewAt = this.AdjustRenewAt(renewAt);

                while (!cancellationToken.IsCancellationRequested)
                {
                    await Utils.DelayWithCancellation(TimeSpan.FromSeconds(5), cancellationToken);

                    if (DateTime.UtcNow < renewAt || cancellationToken.IsCancellationRequested)
                    {
                        continue;
                    }

                    try
                    {
                        this.logHelper.RenewActivityMessageStarting(workItem);
                        TraceHelper.Trace(TraceEventType.Information, "TaskActivityDispatcher-RenewLock", "Renewing lock for work item id {0}", workItem.Id);
                        workItem = await this.orchestrationService.RenewTaskActivityWorkItemLockAsync(workItem);
                        renewAt = workItem.LockedUntilUtc.Subtract(TimeSpan.FromSeconds(30));
                        renewAt = this.AdjustRenewAt(renewAt);
                        this.logHelper.RenewActivityMessageCompleted(workItem, renewAt);
                        TraceHelper.Trace(TraceEventType.Information, "TaskActivityDispatcher-RenewLockAt", "Next renew for work item id '{0}' at '{1}'", workItem.Id, renewAt);
                    }
                    catch (Exception exception) when (!Utils.IsFatal(exception))
                    {
                        // might have been completed
                        this.logHelper.RenewActivityMessageFailed(workItem, exception);
                        TraceHelper.TraceException(TraceEventType.Warning, "TaskActivityDispatcher-RenewLockFailure", exception, "Failed to renew lock for work item {0}", workItem.Id);
                        break;
                    }
                }
            }
            catch (OperationCanceledException)
            {
                // cancellation was triggered
            }
            catch (ObjectDisposedException)
            {
                // brokered message is already disposed probably through 
                // a complete call in the main dispatcher thread
            }
        }

        DateTime AdjustRenewAt(DateTime renewAt)
        {
            DateTime maxRenewAt = DateTime.UtcNow.Add(TimeSpan.FromSeconds(30));
            return renewAt > maxRenewAt ? maxRenewAt : renewAt;
        }
    }
}<|MERGE_RESOLUTION|>--- conflicted
+++ resolved
@@ -93,11 +93,7 @@
 
         async Task OnProcessWorkItemAsync(TaskActivityWorkItem workItem)
         {
-<<<<<<< HEAD
-            Task renewTask = null;
-=======
             Task? renewTask = null;
->>>>>>> 63b3417e
             using var renewCancellationTokenSource = new CancellationTokenSource();
 
             TaskMessage taskMessage = workItem.TaskMessage;
@@ -130,17 +126,13 @@
                 }
 
                 scheduledEvent = (TaskScheduledEvent)taskMessage.Event;
-<<<<<<< HEAD
 
                 // Distributed tracing: start a new trace activity derived from the orchestration's trace context.
-                using Activity traceActivity = TraceHelper.StartTraceActivityForTask(scheduledEvent, orchestrationInstance);
+                using Activity? traceActivity = TraceHelper.StartTraceActivityForTask(scheduledEvent, orchestrationInstance);
 
                 this.logHelper.TaskActivityStarting(orchestrationInstance, scheduledEvent);
-                TaskActivity taskActivity = this.objectManager.GetObject(scheduledEvent.Name, scheduledEvent.Version);
-                if (taskActivity == null)
-=======
+
                 if (scheduledEvent.Name == null)
->>>>>>> 63b3417e
                 {
                     string message = $"The activity worker received a {nameof(EventType.TaskScheduled)} event that does not specify an activity name.";
                     this.logHelper.TaskActivityDispatcherError(workItem, message);
@@ -266,7 +258,7 @@
             {
                 // The activity aborted its execution
                 this.logHelper.TaskActivityAborted(orchestrationInstance, scheduledEvent!, e.Message);
-                TraceHelper.TraceInstance(TraceEventType.Warning, "TaskActivityDispatcher-ExecutionAborted", orchestrationInstance, "{0}: {1}", scheduledEvent?.Name, e.Message);
+                TraceHelper.TraceInstance(TraceEventType.Warning, "TaskActivityDispatcher-ExecutionAborted", orchestrationInstance, "{0}: {1}", scheduledEvent?.Name ?? "", e.Message);
                 await this.orchestrationService.AbandonTaskActivityWorkItemAsync(workItem);
             }
             finally
