--- conflicted
+++ resolved
@@ -82,17 +82,15 @@
         public IDictionary<string, string> Tags { get; set; }
 
         /// <summary>
-<<<<<<< HEAD
         /// Gets or sets the serialized end-to-end correlation state.
         /// </summary>
         [DataMember]
         public string Correlation { get; set; }
-=======
+
+        /// <summary>
         /// Gets or sets date to start the orchestration
         /// </summary>
         [DataMember]
         public DateTime? ScheduledStartTime { get; set; }
-
->>>>>>> 42229fa7
     }
 }