--- conflicted
+++ resolved
@@ -103,7 +103,12 @@
         public DateTime? ScheduledStartTime { get; set; }
 
         /// <summary>
-<<<<<<< HEAD
+        /// Gets or sets the generation of the orchestration
+        /// </summary>
+        [DataMember]
+        public int? Generation { get; set; }
+
+        /// <summary>
         /// Gets the W3C distributed trace parent context from this event, if any.
         /// </summary>
         public bool TryGetParentTraceContext(out ActivityContext parentTraceContext)
@@ -136,11 +141,5 @@
         {
             this.ParentTraceContext = parent.ParentTraceContext;
         }
-=======
-        /// Gets or sets the generation of the orchestration
-        /// </summary>
-        [DataMember]
-        public int? Generation { get; set; }
->>>>>>> 619cdbfc
     }
 }