﻿//  ----------------------------------------------------------------------------------
//  Copyright Microsoft Corporation
//  Licensed under the Apache License, Version 2.0 (the "License");
//  you may not use this file except in compliance with the License.
//  You may obtain a copy of the License at
//  http://www.apache.org/licenses/LICENSE-2.0
//  Unless required by applicable law or agreed to in writing, software
//  distributed under the License is distributed on an "AS IS" BASIS,
//  WITHOUT WARRANTIES OR CONDITIONS OF ANY KIND, either express or implied.
//  See the License for the specific language governing permissions and
//  limitations under the License.
//  ----------------------------------------------------------------------------------

namespace DurableTask.Core
{
    using System;
    using System.Collections.Generic;
    using System.Diagnostics;
    using DurableTask.Core.Common;
    using DurableTask.Core.History;
    using DurableTask.Core.Tracing;

    /// <summary>
    /// Represents the runtime state of an orchestration
    /// </summary>
    public class OrchestrationRuntimeState
    {
        readonly List<HistoryEvent> pastEvents;

        // NOTE: Ideally this would be IReadOnlyList<T> but changing this requires changing too many other
        //       parts of the code that assume IList<T> and we want to minimize the risk of breaking changes
        //       or changes related to performance, especially in the Service Bus backend which isn't well understood.
        /// <summary>
        /// List of all history events for this runtime state
        /// </summary>
        public IList<HistoryEvent> Events { get; }

        /// <summary>
        /// List of new events added during an execution to keep track of the new events that were added during a particular execution 
        /// should not be serialized
        /// </summary>
        public IList<HistoryEvent> NewEvents { get; }

        /// <summary>
        /// A subset of <see cref="this.Events"/> that contains only events that have been previously played and should not be serialized
        /// </summary>
        public IReadOnlyList<HistoryEvent> PastEvents => this.pastEvents;

        readonly ISet<int> completedEventIds;

        /// <summary>
        /// Compressed size of the serialized state
        /// </summary>
        public long CompressedSize;

        /// <summary>
        /// Gets the execution completed event
        /// </summary>
        public ExecutionCompletedEvent ExecutionCompletedEvent { get; set; }

        /// <summary>
        /// Size of the serialized state (uncompressed)
        /// </summary>
        public long Size;

        /// <summary>
        /// The string status of the runtime state
        /// </summary>
        public string Status;

        /// <summary>
        /// Creates a new instance of the OrchestrationRuntimeState
        /// </summary>
        public OrchestrationRuntimeState()
            : this(null)
        {
        }

        /// <summary>
        /// Creates a new instance of the OrchestrationRuntimeState with the supplied events
        /// </summary>
        /// <param name="events">List of events for this runtime state</param>
        public OrchestrationRuntimeState(IList<HistoryEvent> events)
        {
            this.Events = new List<HistoryEvent>(events?.Count ?? 32);
            this.pastEvents = new List<HistoryEvent>(events?.Count ?? 32);
            this.NewEvents = new List<HistoryEvent>();
            this.completedEventIds = new HashSet<int>();

            if (events != null && events.Count > 0)
            {
                foreach (HistoryEvent ev in events)
                {
                    this.AddEvent(ev, false);
                }
            }
        }

        /// <summary>
        /// Gets the execution started event
        /// </summary>
        public ExecutionStartedEvent ExecutionStartedEvent
        {
            get; private set;
        }

        /// <summary>
        /// Gets the created time of the ExecutionStartedEvent
        /// </summary>
        public DateTime CreatedTime
        {
            get
            {
                Debug.Assert(this.ExecutionStartedEvent != null);
                return this.ExecutionStartedEvent?.Timestamp ?? default;
            }
        }

        /// <summary>
        /// Gets the created time of the ExecutionCompletedEvent if completed else a safe (from timezone shift) max datetime
        /// </summary>
        public DateTime CompletedTime => this.ExecutionCompletedEvent?.Timestamp ?? Utils.DateTimeSafeMaxValue;

        /// <summary>
        /// Gets the serialized input of the ExecutionStartedEvent
        /// </summary>
        public string Input
        {
            get
            {
                Debug.Assert(this.ExecutionStartedEvent != null);
                return this.ExecutionStartedEvent?.Input;
            }
        }

        /// <summary>
        /// Gets the serialized output of the ExecutionCompletedEvent if completed else null
        /// </summary>
        public string Output => this.ExecutionCompletedEvent?.Result;

        /// <summary>
        /// Gets the orchestration name of the ExecutionStartedEvent
        /// </summary>
        public string Name
        {
            get
            {
                Debug.Assert(this.ExecutionStartedEvent != null);
                return this.ExecutionStartedEvent?.Name ?? string.Empty;
            }
        }

        /// <summary>
        /// Gets the orchestration version of the ExecutionStartedEvent
        /// </summary>
        public string Version
        {
            get
            {
                Debug.Assert(this.ExecutionStartedEvent != null);
                return this.ExecutionStartedEvent?.Version ?? string.Empty;
            }
        }

        /// <summary>
        /// Gets the tags from the ExecutionStartedEvent
        /// </summary>
        // This gets called by json.net for deserialization, we can't assert if there is no ExecutionStartedEvent
        public IDictionary<string, string> Tags => this.ExecutionStartedEvent?.Tags;

        /// <summary>
        /// Gets the status of the orchestration
        /// If complete then the status from the ExecutionCompletedEvent else Running.
        /// </summary>
        public OrchestrationStatus OrchestrationStatus
        {
            get
            {
                Debug.Assert(this.ExecutionStartedEvent != null);

                if (this.ExecutionCompletedEvent != null)
                {
                    return this.ExecutionCompletedEvent.OrchestrationStatus;
                }

                return OrchestrationStatus.Running;
            }
        }

        /// <summary>
        /// Gets the OrchestrationInstance of the ExecutionStartedEvent else null
        /// </summary>
        public OrchestrationInstance OrchestrationInstance => this.ExecutionStartedEvent?.OrchestrationInstance;

        /// <summary>
        /// Gets the ParentInstance of the ExecutionStartedEvent else null
        /// </summary>
        public ParentInstance ParentInstance => this.ExecutionStartedEvent?.ParentInstance;

        /// <summary>
        /// Adds a new history event to the Events list and NewEvents list
        /// </summary>
        /// <param name="historyEvent">The new history event to add</param>
        public void AddEvent(HistoryEvent historyEvent)
        {
            this.AddEvent(historyEvent, true);
        }

        /// <summary>
        /// Adds a new history event to the Events list and optionally NewEvents list
        /// </summary>
        /// <param name="historyEvent">The history event to add</param>
        /// <param name="isNewEvent">Flag indicating whether this is a new event or not</param>
        void AddEvent(HistoryEvent historyEvent, bool isNewEvent)
        {
            if (this.IsDuplicateEvent(historyEvent))
            {
                return;
            }

            this.Events.Add(historyEvent);

            if (isNewEvent)
            {
                this.NewEvents.Add(historyEvent);
            }
            else
            {
                this.pastEvents.Add(historyEvent);
            }

            this.SetMarkerEvents(historyEvent);
        }

        bool IsDuplicateEvent(HistoryEvent historyEvent)
        {
            if (historyEvent.EventId >= 0 &&
                historyEvent.EventType == EventType.TaskCompleted &&
                !this.completedEventIds.Add(historyEvent.EventId))
            {
                TraceHelper.Trace(TraceEventType.Warning, 
                    "OrchestrationRuntimeState-DuplicateEvent", 
                    "The orchestration {0} has already seen a completed task with id {1}.",
                    this.OrchestrationInstance.InstanceId,
                    historyEvent.EventId);
                return true;
            }
            return false;
        }

        void SetMarkerEvents(HistoryEvent historyEvent)
        {
            if (historyEvent is ExecutionStartedEvent startedEvent)
            {
                if (this.ExecutionStartedEvent != null)
                {
                    throw new InvalidOperationException(
                        "Multiple ExecutionStartedEvent found, potential corruption in state storage");
                }

                this.ExecutionStartedEvent = startedEvent;
            }
            else if (historyEvent is ExecutionCompletedEvent completedEvent)
            {
                if (this.ExecutionCompletedEvent != null)
                {
                    throw new InvalidOperationException(
                        "Multiple ExecutionCompletedEvent found, potential corruption in state storage");
                }

                this.ExecutionCompletedEvent = completedEvent;
            }
        }

        /// <summary>
        /// Gets a statedump of the current list of events.
        /// </summary>
        /// <returns></returns>
        public OrchestrationRuntimeStateDump GetOrchestrationRuntimeStateDump()
        {
#if DEBUG
            var runtimeStateDump = new OrchestrationRuntimeStateDump
            {
                Events = new List<HistoryEvent>(),
                NewEvents = new List<HistoryEvent>(),
            };

            foreach (HistoryEvent evt in this.Events)
            {
                HistoryEvent abridgeEvent = this.GenerateAbridgedEvent(evt);
                runtimeStateDump.Events.Add(abridgeEvent);
            }

            foreach (HistoryEvent evt in this.NewEvents)
            {
                HistoryEvent abridgeEvent = this.GenerateAbridgedEvent(evt);
                runtimeStateDump.NewEvents.Add(abridgeEvent);
            }

            return runtimeStateDump;
#else
            return new OrchestrationRuntimeStateDump
            {
<<<<<<< HEAD
                EventCount = this.Events.Count,
                NewEventsCount = this.NewEvents.Count,
=======
                EventCount = Events.Count,
                NewEventsCount = NewEvents.Count,
                Events = new List<HistoryEvent>(),
                NewEvents = new List<HistoryEvent>(),
>>>>>>> 1f321f2a
            };
#endif
        }

        HistoryEvent GenerateAbridgedEvent(HistoryEvent evt)
        {
            HistoryEvent returnedEvent = evt;

            if (evt is TaskScheduledEvent taskScheduledEvent)
            {
                returnedEvent = new TaskScheduledEvent(taskScheduledEvent.EventId)
                {
                    Timestamp = taskScheduledEvent.Timestamp,
                    ////IsPlayed = taskScheduledEvent.IsPlayed,
                    Name = taskScheduledEvent.Name,
                    Version = taskScheduledEvent.Version,
                    Input = "[..snipped..]",
                };
            }
            else if (evt is TaskCompletedEvent taskCompletedEvent)
            {
                returnedEvent = new TaskCompletedEvent(taskCompletedEvent.EventId, taskCompletedEvent.TaskScheduledId, "[..snipped..]")
                {
                    Timestamp = taskCompletedEvent.Timestamp,
                    ////IsPlayed = taskCompletedEvent.IsPlayed,
                };
            }
            else if (evt is SubOrchestrationInstanceCreatedEvent subOrchestrationInstanceCreatedEvent)
            {
                returnedEvent = new SubOrchestrationInstanceCreatedEvent(subOrchestrationInstanceCreatedEvent.EventId)
                {
                    Timestamp = subOrchestrationInstanceCreatedEvent.Timestamp,
                    ////IsPlayed = subOrchestrationInstanceCreatedEvent.IsPlayed,
                    Name = subOrchestrationInstanceCreatedEvent.Name,
                    Version = subOrchestrationInstanceCreatedEvent.Version,
                    Input = "[..snipped..]",
                };
            }
            else if (evt is SubOrchestrationInstanceCompletedEvent subOrchestrationInstanceCompletedEvent)
            {
                returnedEvent = new SubOrchestrationInstanceCompletedEvent(subOrchestrationInstanceCompletedEvent.EventId,
                    subOrchestrationInstanceCompletedEvent.TaskScheduledId, "[..snipped..]")
                {
                    Timestamp = subOrchestrationInstanceCompletedEvent.Timestamp,
                    ////IsPlayed = subOrchestrationInstanceCompletedEvent.IsPlayed,
                };
            }
            else if (evt is TaskFailedEvent taskFailedEvent)
            {
                returnedEvent = new TaskFailedEvent(taskFailedEvent.EventId,
                    taskFailedEvent.TaskScheduledId, taskFailedEvent.Reason, "[..snipped..]")
                {
                    Timestamp = taskFailedEvent.Timestamp,
                    ////IsPlayed = taskFailedEvent.IsPlayed,
                };
            }
            else if (evt is SubOrchestrationInstanceFailedEvent subOrchestrationInstanceFailedEvent)
            {
                returnedEvent = new SubOrchestrationInstanceFailedEvent(subOrchestrationInstanceFailedEvent.EventId,
                    subOrchestrationInstanceFailedEvent.TaskScheduledId, subOrchestrationInstanceFailedEvent.Reason, "[..snipped..]")
                {
                    Timestamp = subOrchestrationInstanceFailedEvent.Timestamp,
                    ////IsPlayed = subOrchestrationInstanceFailedEvent.IsPlayed,
                };
            }
            else if (evt is ExecutionStartedEvent executionStartedEvent)
            {
                returnedEvent = new ExecutionStartedEvent(executionStartedEvent.EventId, "[..snipped..]")
                {
                    Timestamp = executionStartedEvent.Timestamp,
                    ////IsPlayed = executionStartedEvent.IsPlayed,
                };
            }
            else if (evt is ExecutionCompletedEvent executionCompletedEvent)
            {
                returnedEvent = new ExecutionCompletedEvent(executionCompletedEvent.EventId, "[..snipped..]",
                    executionCompletedEvent.OrchestrationStatus)
                {
                    Timestamp = executionCompletedEvent.Timestamp,
                    ////IsPlayed = executionCompletedEvent.IsPlayed,
                };
            }
            else if (evt is ExecutionTerminatedEvent executionTerminatedEvent)
            {
                returnedEvent = new ExecutionTerminatedEvent(executionTerminatedEvent.EventId, "[..snipped..]")
                {
                    Timestamp = executionTerminatedEvent.Timestamp,
                    ////IsPlayed = executionTerminatedEvent.IsPlayed,
                };
            }
            // ContinueAsNewEvent is covered by the ExecutionCompletedEvent block

            return returnedEvent;
        }
    }
}<|MERGE_RESOLUTION|>--- conflicted
+++ resolved
@@ -301,15 +301,10 @@
 #else
             return new OrchestrationRuntimeStateDump
             {
-<<<<<<< HEAD
-                EventCount = this.Events.Count,
-                NewEventsCount = this.NewEvents.Count,
-=======
                 EventCount = Events.Count,
                 NewEventsCount = NewEvents.Count,
                 Events = new List<HistoryEvent>(),
                 NewEvents = new List<HistoryEvent>(),
->>>>>>> 1f321f2a
             };
 #endif
         }
