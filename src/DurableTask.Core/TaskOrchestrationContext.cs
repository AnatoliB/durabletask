﻿//  ----------------------------------------------------------------------------------
//  Copyright Microsoft Corporation
//  Licensed under the Apache License, Version 2.0 (the "License");
//  you may not use this file except in compliance with the License.
//  You may obtain a copy of the License at
//  http://www.apache.org/licenses/LICENSE-2.0
//  Unless required by applicable law or agreed to in writing, software
//  distributed under the License is distributed on an "AS IS" BASIS,
//  WITHOUT WARRANTIES OR CONDITIONS OF ANY KIND, either express or implied.
//  See the License for the specific language governing permissions and
//  limitations under the License.
//  ----------------------------------------------------------------------------------

namespace DurableTask.Core
{
    using System;
    using System.Collections.Generic;
    using System.Diagnostics;
    using System.Globalization;
    using System.Linq;
    using System.Threading;
    using System.Threading.Tasks;
    using DurableTask.Core.Command;
    using DurableTask.Core.Common;
    using DurableTask.Core.Entities;
    using DurableTask.Core.Exceptions;
    using DurableTask.Core.History;
    using DurableTask.Core.Serializing;
    using DurableTask.Core.Tracing;

    internal class TaskOrchestrationContext : OrchestrationContext
    {
        private readonly IDictionary<int, OpenTaskInfo> openTasks;
        private readonly IDictionary<int, OrchestratorAction> orchestratorActionsMap;
        private OrchestrationCompleteOrchestratorAction continueAsNew;
        private bool executionCompletedOrTerminated;
        private int idCounter;
        private readonly Queue<HistoryEvent> eventsWhileSuspended;
        private readonly IDictionary<int, OrchestratorAction> suspendedActionsMap;

        public bool IsSuspended { get; private set; }

        public bool HasContinueAsNew => continueAsNew != null;

        public void AddEventToNextIteration(HistoryEvent he)
        {
            continueAsNew.CarryoverEvents.Add(he);
        }

        public TaskOrchestrationContext(
            OrchestrationInstance orchestrationInstance,
            TaskScheduler taskScheduler,
            TaskOrchestrationEntityParameters entityParameters = null,
            ErrorPropagationMode errorPropagationMode = ErrorPropagationMode.SerializeExceptions)
        {
            Utils.UnusedParameter(taskScheduler);

            this.openTasks = new Dictionary<int, OpenTaskInfo>();
            this.orchestratorActionsMap = new SortedDictionary<int, OrchestratorAction>();
            this.idCounter = 0;
            this.MessageDataConverter = JsonDataConverter.Default;
            this.ErrorDataConverter = JsonDataConverter.Default;
            OrchestrationInstance = orchestrationInstance;
            IsReplaying = false;
            this.EntityParameters = entityParameters;
            ErrorPropagationMode = errorPropagationMode;
            this.eventsWhileSuspended = new Queue<HistoryEvent>();
            this.suspendedActionsMap = new SortedDictionary<int, OrchestratorAction>();
        }

        public IEnumerable<OrchestratorAction> OrchestratorActions => this.orchestratorActionsMap.Values;

        public bool HasOpenTasks => this.openTasks.Count > 0;

        internal void ClearPendingActions()
        {
            this.orchestratorActionsMap.Clear();
            continueAsNew = null;
        }

        public override async Task<TResult> ScheduleTask<TResult>(string name, string version,
            params object[] parameters)
        {
            TResult result = await ScheduleTaskToWorker<TResult>(name, version, null, parameters);

            return result;
        }

        public async Task<TResult> ScheduleTaskToWorker<TResult>(string name, string version, string taskList,
            params object[] parameters)
        {
            object result = await ScheduleTaskInternal(name, version, taskList, typeof(TResult), parameters);

            if (result == null)
            {
                return default(TResult);
            }

            return (TResult)result;
        }

        public async Task<object> ScheduleTaskInternal(string name, string version, string taskList, Type resultType,
            params object[] parameters)
        {
            int id = this.idCounter++;
            string serializedInput = this.MessageDataConverter.SerializeInternal(parameters);
            var scheduleTaskTaskAction = new ScheduleTaskOrchestratorAction
            {
                Id = id,
                Name = name,
                Version = version,
                Tasklist = taskList,
                Input = serializedInput,
            };

            this.orchestratorActionsMap.Add(id, scheduleTaskTaskAction);

            var tcs = new TaskCompletionSource<string>();
            this.openTasks.Add(id, new OpenTaskInfo { Name = name, Version = version, Result = tcs });

            string serializedResult = await tcs.Task;

            return this.MessageDataConverter.Deserialize(serializedResult, resultType);
        }

        public override Task<T> CreateSubOrchestrationInstance<T>(
            string name,
            string version,
            string instanceId,
            object input)
        {
            return CreateSubOrchestrationInstanceCore<T>(name, version, instanceId, input, null);
        }

        public override Task<T> CreateSubOrchestrationInstance<T>(
            string name,
            string version,
            string instanceId,
            object input,
            IDictionary<string, string> tags)
        {
            return CreateSubOrchestrationInstanceCore<T>(name, version, instanceId, input, tags);
        }

        public override Task<T> CreateSubOrchestrationInstance<T>(
            string name,
            string version,
            object input)
        {
            return CreateSubOrchestrationInstanceCore<T>(name, version, null, input, null);
        }

        async Task<T> CreateSubOrchestrationInstanceCore<T>(
            string name,
            string version,
            string instanceId,
            object input,
            IDictionary<string, string> tags)
        {
            int id = this.idCounter++;
            string serializedInput = this.MessageDataConverter.SerializeInternal(input);

            string actualInstanceId = instanceId;
            if (string.IsNullOrWhiteSpace(actualInstanceId))
            {
                actualInstanceId = OrchestrationInstance.ExecutionId + ":" + id;
            }

            var action = new CreateSubOrchestrationAction
            {
                Id = id,
                InstanceId = actualInstanceId,
                Name = name,
                Version = version,
                Input = serializedInput,
                Tags = tags
            };

            this.orchestratorActionsMap.Add(id, action);

            if (OrchestrationTags.IsTaggedAsFireAndForget(tags))
            {
                // this is a fire-and-forget orchestration, so we do not wait for a result.
                return default(T);
            }
            else
            {
                var tcs = new TaskCompletionSource<string>();
                this.openTasks.Add(id, new OpenTaskInfo { Name = name, Version = version, Result = tcs });

                string serializedResult = await tcs.Task;

                return this.MessageDataConverter.Deserialize<T>(serializedResult);
            }
        }

        public override void SendEvent(OrchestrationInstance orchestrationInstance, string eventName, object eventData)
        {
            if (string.IsNullOrWhiteSpace(orchestrationInstance?.InstanceId))
            {
                throw new ArgumentException(nameof(orchestrationInstance));
            }

            int id = this.idCounter++;
<<<<<<< HEAD
            string serializedEventData = this.MessageDataConverter.SerializeInternal(eventData);
=======

            string serializedEventData = this.MessageDataConverter.SerializeInternal(eventData);             
>>>>>>> b2a8a56a

            var action = new SendEventOrchestratorAction
            {
                Id = id,
                Instance = orchestrationInstance,
                EventName = eventName,
                EventData = serializedEventData,
            };

            this.orchestratorActionsMap.Add(id, action);
        }

        public override void ContinueAsNew(object input)
        {
            ContinueAsNew(null, input);
        }

        public override void ContinueAsNew(string newVersion, object input)
        {
            ContinueAsNewCore(newVersion, input);
        }

        void ContinueAsNewCore(string newVersion, object input)
        {
            string serializedInput = this.MessageDataConverter.SerializeInternal(input);

            this.continueAsNew = new OrchestrationCompleteOrchestratorAction
            {
                Result = serializedInput,
                OrchestrationStatus = OrchestrationStatus.ContinuedAsNew,
                NewVersion = newVersion
            };
        }

        public override Task<T> CreateTimer<T>(DateTime fireAt, T state)
        {
            return CreateTimer(fireAt, state, CancellationToken.None);
        }

        public override async Task<T> CreateTimer<T>(DateTime fireAt, T state, CancellationToken cancelToken)
        {
            int id = this.idCounter++;
            var createTimerOrchestratorAction = new CreateTimerOrchestratorAction
            {
                Id = id,
                FireAt = fireAt,
            };

            this.orchestratorActionsMap.Add(id, createTimerOrchestratorAction);

            var tcs = new TaskCompletionSource<string>();
            this.openTasks.Add(id, new OpenTaskInfo { Name = null, Version = null, Result = tcs });

            if (cancelToken != CancellationToken.None)
            {
                cancelToken.Register(s =>
                {
                    if (tcs.TrySetCanceled())
                    {
                        // TODO: Emit a log message that the timer is cancelled.
                        this.openTasks.Remove(id);
                    }
                }, tcs);
            }

            await tcs.Task;

            return state;
        }

        public void HandleTaskScheduledEvent(TaskScheduledEvent scheduledEvent)
        {
            int taskId = scheduledEvent.EventId;
            if (!this.orchestratorActionsMap.ContainsKey(taskId))
            {
                throw new NonDeterministicOrchestrationException(scheduledEvent.EventId,
                    $"A previous execution of this orchestration scheduled an activity task with sequence ID {taskId} and name "
                    + $"'{scheduledEvent.Name}' (version '{scheduledEvent.Version}'), but the current replay execution hasn't "
                    + "(yet?) scheduled this task. Was a change made to the orchestrator code after this instance had already "
                    + "started running?");
            }

            var orchestrationAction = this.orchestratorActionsMap[taskId];
            if (orchestrationAction is not ScheduleTaskOrchestratorAction currentReplayAction)
            {
                throw new NonDeterministicOrchestrationException(scheduledEvent.EventId,
                    $"A previous execution of this orchestration scheduled an activity task with sequence number {taskId} named "
                    + $"'{scheduledEvent.Name}', but the current orchestration replay instead produced a "
                    + $"{orchestrationAction.GetType().Name} action with this sequence number. Was a change made to the "
                    + "orchestrator code after this instance had already started running?");
            }

            if (!string.Equals(scheduledEvent.Name, currentReplayAction.Name, StringComparison.OrdinalIgnoreCase))
            {
                throw new NonDeterministicOrchestrationException(scheduledEvent.EventId,
                    $"A previous execution of this orchestration scheduled an activity task with sequence number {taskId} "
                    + $"named '{scheduledEvent.Name}', but the current orchestration replay instead scheduled an activity "
                    + $"task named '{currentReplayAction.Name}' with this sequence number.  Was a change made to the "
                    + "orchestrator code after this instance had already started running?");
            }

            this.orchestratorActionsMap.Remove(taskId);
        }

        public void HandleTimerCreatedEvent(TimerCreatedEvent timerCreatedEvent)
        {
            int taskId = timerCreatedEvent.EventId;
            if (taskId == FrameworkConstants.FakeTimerIdToSplitDecision)
            {
                // This is our dummy timer to split decision for avoiding 100 messages per transaction service bus limit
                return;
            }

            if (!this.orchestratorActionsMap.ContainsKey(taskId))
            {
                throw new NonDeterministicOrchestrationException(timerCreatedEvent.EventId,
                    $"A previous execution of this orchestration scheduled a timer task with sequence number {taskId} but "
                    + "the current replay execution hasn't (yet?) scheduled this task. Was a change made to the orchestrator "
                    + "code after this instance had already started running?");
            }

            var orchestrationAction = this.orchestratorActionsMap[taskId];
            if (orchestrationAction is not CreateTimerOrchestratorAction)
            {
                throw new NonDeterministicOrchestrationException(timerCreatedEvent.EventId,
                    $"A previous execution of this orchestration scheduled a timer task with sequence number {taskId} named "
                    + $"but the current orchestration replay instead produced a {orchestrationAction.GetType().Name} action with "
                    + "this sequence number. Was a change made to the orchestrator code after this instance had already "
                    + "started running?");
            }

            this.orchestratorActionsMap.Remove(taskId);
        }

        public void HandleSubOrchestrationCreatedEvent(SubOrchestrationInstanceCreatedEvent subOrchestrationCreateEvent)
        {
            int taskId = subOrchestrationCreateEvent.EventId;
            if (!this.orchestratorActionsMap.ContainsKey(taskId))
            {
                throw new NonDeterministicOrchestrationException(subOrchestrationCreateEvent.EventId,
                   $"A previous execution of this orchestration scheduled a sub-orchestration task with sequence ID {taskId} "
                   + $"and name '{subOrchestrationCreateEvent.Name}' (version '{subOrchestrationCreateEvent.Version}', "
                   + $"instance ID '{subOrchestrationCreateEvent.InstanceId}'), but the current replay execution hasn't (yet?) "
                   + "scheduled this task. Was a change made to the orchestrator code after this instance had already started running?");
            }

            var orchestrationAction = this.orchestratorActionsMap[taskId];
            if (orchestrationAction is not CreateSubOrchestrationAction currentReplayAction)
            {
                throw new NonDeterministicOrchestrationException(subOrchestrationCreateEvent.EventId,
                   $"A previous execution of this orchestration scheduled a sub-orchestration task with sequence ID {taskId} "
                   + $"and name '{subOrchestrationCreateEvent.Name}' (version '{subOrchestrationCreateEvent.Version}', "
                   + $"instance ID '{subOrchestrationCreateEvent.InstanceId}'), but the current orchestration replay instead "
                   + $"produced a {orchestrationAction.GetType().Name} action at this sequence number. Was a change made to "
                   + "the orchestrator code after this instance had already started running?");
            }

            if (!string.Equals(subOrchestrationCreateEvent.Name, currentReplayAction.Name, StringComparison.OrdinalIgnoreCase))
            {
                throw new NonDeterministicOrchestrationException(subOrchestrationCreateEvent.EventId,
                   $"A previous execution of this orchestration scheduled a sub-orchestration task with sequence ID {taskId} "
                   + $"and name '{subOrchestrationCreateEvent.Name}' (version '{subOrchestrationCreateEvent.Version}', "
                   + $"instance ID '{subOrchestrationCreateEvent.InstanceId}'), but the current orchestration replay instead "
                   + $"scheduled a sub-orchestration task with name {currentReplayAction.Name} at this sequence number. "
                   + "Was a change made to the orchestrator code after this instance had already started running?");
            }

            this.orchestratorActionsMap.Remove(taskId);
        }

        public void HandleEventSentEvent(EventSentEvent eventSentEvent)
        {
            int taskId = eventSentEvent.EventId;
            if (!this.orchestratorActionsMap.ContainsKey(taskId))
            {
                throw new NonDeterministicOrchestrationException(eventSentEvent.EventId,
                   $"A previous execution of this orchestration scheduled a send event task with sequence ID {taskId}, "
                   + $"type '{eventSentEvent.EventType}' name '{eventSentEvent.Name}', instance ID '{eventSentEvent.InstanceId}', "
                   + $"but the current replay execution hasn't (yet?) scheduled this task. Was a change made to the orchestrator code "
                   + $"after this instance had already started running?");
            }

            var orchestrationAction = this.orchestratorActionsMap[taskId];
            if (!(orchestrationAction is SendEventOrchestratorAction currentReplayAction))
            {
                throw new NonDeterministicOrchestrationException(eventSentEvent.EventId,
                   $"A previous execution of this orchestration scheduled a send event task with sequence ID {taskId}, "
                   + $"type '{eventSentEvent.EventType}', name '{eventSentEvent.Name}', instance ID '{eventSentEvent.InstanceId}', "
                   + $"but the current orchestration replay instead scheduled a {orchestrationAction.GetType().Name} task "
                   + "at this sequence number. Was a change made to the orchestrator code after this instance had already "
                   + "started running?");

            }

            if (!string.Equals(eventSentEvent.Name, currentReplayAction.EventName, StringComparison.OrdinalIgnoreCase))
            {
                throw new NonDeterministicOrchestrationException(eventSentEvent.EventId,
                   $"A previous execution of this orchestration scheduled a send event task with sequence ID {taskId}, "
                   + $"type '{eventSentEvent.EventType}', name '{eventSentEvent.Name}', instance ID '{eventSentEvent.InstanceId}'), "
                   + $"but the current orchestration replay instead scheduled a send event task with name {currentReplayAction.EventName}"
                   + "at this sequence number. Was a change made to the orchestrator code after this instance had already "
                   + "started running?");
            }

            this.orchestratorActionsMap.Remove(taskId);
        }

        public void HandleEventRaisedEvent(EventRaisedEvent eventRaisedEvent, bool skipCarryOverEvents, TaskOrchestration taskOrchestration)
        {
            if (skipCarryOverEvents || !this.HasContinueAsNew)
            {
                taskOrchestration.RaiseEvent(this, eventRaisedEvent.Name, eventRaisedEvent.Input);
            }
            else
            {
                this.AddEventToNextIteration(eventRaisedEvent);
            }
        }

        public void HandleTaskCompletedEvent(TaskCompletedEvent completedEvent)
        {
            int taskId = completedEvent.TaskScheduledId;
            if (this.openTasks.ContainsKey(taskId))
            {
                OpenTaskInfo info = this.openTasks[taskId];
                info.Result.SetResult(completedEvent.Result);

                this.openTasks.Remove(taskId);
            }
            else
            {
                LogDuplicateEvent("TaskCompleted", completedEvent, taskId);
            }
        }

        public void HandleTaskFailedEvent(TaskFailedEvent failedEvent)
        {
            int taskId = failedEvent.TaskScheduledId;
            if (this.openTasks.ContainsKey(taskId))
            {
                OpenTaskInfo info = this.openTasks[taskId];

                // When using ErrorPropagationMode.SerializeExceptions the "cause" is deserialized from history.
                // This isn't fully reliable because not all exception types can be serialized/deserialized.
                // When using ErrorPropagationMode.UseFailureDetails we instead use FailureDetails to convey
                // error information, which doesn't involve any serialization at all.
                Exception cause = this.ErrorPropagationMode == ErrorPropagationMode.SerializeExceptions ?
                    Utils.RetrieveCause(failedEvent.Details, this.ErrorDataConverter) :
                    null;

                var taskFailedException = new TaskFailedException(
                    failedEvent.EventId,
                    taskId,
                    info.Name,
                    info.Version,
                    failedEvent.Reason,
                    cause);

                taskFailedException.FailureDetails = failedEvent.FailureDetails;

                TaskCompletionSource<string> tcs = info.Result;
                tcs.SetException(taskFailedException);

                this.openTasks.Remove(taskId);
            }
            else
            {
                LogDuplicateEvent("TaskFailed", failedEvent, taskId);
            }
        }

        public void HandleSubOrchestrationInstanceCompletedEvent(SubOrchestrationInstanceCompletedEvent completedEvent)
        {
            int taskId = completedEvent.TaskScheduledId;
            if (this.openTasks.ContainsKey(taskId))
            {
                OpenTaskInfo info = this.openTasks[taskId];
                info.Result.SetResult(completedEvent.Result);

                this.openTasks.Remove(taskId);
            }
            else
            {
                LogDuplicateEvent("SubOrchestrationInstanceCompleted", completedEvent, taskId);
            }
        }

        public void HandleSubOrchestrationInstanceFailedEvent(SubOrchestrationInstanceFailedEvent failedEvent)
        {
            int taskId = failedEvent.TaskScheduledId;
            if (this.openTasks.ContainsKey(taskId))
            {
                OpenTaskInfo info = this.openTasks[taskId];

                // When using ErrorPropagationMode.SerializeExceptions the "cause" is deserialized from history.
                // This isn't fully reliable because not all exception types can be serialized/deserialized.
                // When using ErrorPropagationMode.UseFailureDetails we instead use FailureDetails to convey
                // error information, which doesn't involve any serialization at all.
                Exception cause = this.ErrorPropagationMode == ErrorPropagationMode.SerializeExceptions ?
                    Utils.RetrieveCause(failedEvent.Details, this.ErrorDataConverter) 
                    : null;

                var failedException = new SubOrchestrationFailedException(failedEvent.EventId, taskId, info.Name,
                    info.Version,
                    failedEvent.Reason, cause);
                failedException.FailureDetails = failedEvent.FailureDetails;

                TaskCompletionSource<string> tcs = info.Result;
                tcs.SetException(failedException);

                this.openTasks.Remove(taskId);
            }
            else
            {
                LogDuplicateEvent("SubOrchestrationInstanceFailed", failedEvent, taskId);
            }
        }

        public void HandleTimerFiredEvent(TimerFiredEvent timerFiredEvent)
        {
            int taskId = timerFiredEvent.TimerId;
            if (this.openTasks.ContainsKey(taskId))
            {
                OpenTaskInfo info = this.openTasks[taskId];
                info.Result.SetResult(timerFiredEvent.TimerId.ToString());
                this.openTasks.Remove(taskId);
            }
            else
            {
                LogDuplicateEvent("TimerFired", timerFiredEvent, taskId);
            }
        }

        private void LogDuplicateEvent(string source, HistoryEvent historyEvent, int taskId)
        {
            TraceHelper.TraceSession(
                TraceEventType.Warning,
                "TaskOrchestrationContext-DuplicateEvent",
                OrchestrationInstance.InstanceId,
                "Duplicate {0} Event: {1}, type: {2}, ts: {3}",
                source,
                taskId.ToString(),
                historyEvent.EventType,
                historyEvent.Timestamp.ToString(CultureInfo.InvariantCulture));
        }

        public void HandleExecutionTerminatedEvent(ExecutionTerminatedEvent terminatedEvent)
        {
            CompleteOrchestration(terminatedEvent.Input, null, OrchestrationStatus.Terminated);
        }

        public void CompleteOrchestration(string result)
        {
            CompleteOrchestration(result, null, OrchestrationStatus.Completed);
        }

        public void HandleEventWhileSuspended(HistoryEvent historyEvent)
        {
            if (historyEvent.EventType != EventType.ExecutionSuspended)
            {
                this.eventsWhileSuspended.Enqueue(historyEvent);
            }
        }

        public void HandleExecutionSuspendedEvent(ExecutionSuspendedEvent suspendedEvent)
        {
            this.IsSuspended = true;

            // When the orchestrator is suspended, a task could potentially be added to the orchestratorActionsMap.
            // This could lead to the task being executed repeatedly without completion until the orchestrator is resumed.
            // To prevent this scenario, check if orchestratorActionsMap is empty before proceeding.
            if (this.orchestratorActionsMap.Any())
            {
                // If not, store its contents to a temporary dictionary to allow processing of the task later when orchestrator resumes.
                foreach (var pair in this.orchestratorActionsMap)
                {
                    this.suspendedActionsMap.Add(pair.Key, pair.Value);
                }
                this.orchestratorActionsMap.Clear();
            }
        }

        public void HandleExecutionResumedEvent(ExecutionResumedEvent resumedEvent, Action<HistoryEvent> eventProcessor)
        {
            this.IsSuspended = false;

            // Add the actions stored in the suspendedActionsMap before back to orchestratorActionsMap to ensure proper sequencing.
            if (this.suspendedActionsMap.Any())
            {
                foreach(var pair in this.suspendedActionsMap)
                {
                    this.orchestratorActionsMap.Add(pair.Key, pair.Value);
                }
                this.suspendedActionsMap.Clear();
            }

            while (eventsWhileSuspended.Count > 0)
            {
                eventProcessor(eventsWhileSuspended.Dequeue());
            }
        }

        public void FailOrchestration(Exception failure)
        {
            if (failure == null)
            {
                throw new ArgumentNullException(nameof(failure));
            }

            string reason = failure.Message;

            // string details is legacy, FailureDetails is the newer way to share failure information
            string details = null;
            FailureDetails failureDetails = null;

            // correlation 
            CorrelationTraceClient.Propagate(
                () =>
                {
                    CorrelationTraceClient.TrackException(failure);
                });

            if (failure is OrchestrationFailureException orchestrationFailureException)
            {
                if (this.ErrorPropagationMode == ErrorPropagationMode.UseFailureDetails)
                {
                    // When not serializing exceptions, we instead construct FailureDetails objects
                    failureDetails = orchestrationFailureException.FailureDetails;
                }
                else
                {
                    details = orchestrationFailureException.Details;
                }
            }
            else if (failure is TaskFailedException taskFailedException &&
                this.ErrorPropagationMode == ErrorPropagationMode.UseFailureDetails)
            {
                // Propagate the original FailureDetails
                failureDetails = taskFailedException.FailureDetails;
            }
            else
            {
                if (this.ErrorPropagationMode == ErrorPropagationMode.UseFailureDetails)
                {
                    failureDetails = new FailureDetails(failure);
                }
                else
                {
                    details = $"Unhandled exception while executing orchestration: {failure}\n\t{failure.StackTrace}";
                }
            }

            CompleteOrchestration(reason, details, OrchestrationStatus.Failed, failureDetails);
        }

        public void CompleteOrchestration(string result, string details, OrchestrationStatus orchestrationStatus, FailureDetails failureDetails = null)
        {
            int id = this.idCounter++;
            OrchestrationCompleteOrchestratorAction completedOrchestratorAction;
            if (orchestrationStatus == OrchestrationStatus.Completed && this.continueAsNew != null)
            {
                completedOrchestratorAction = this.continueAsNew;
            }
            else
            {
                if (this.executionCompletedOrTerminated)
                {
                    return;
                }

                this.executionCompletedOrTerminated = true;

                completedOrchestratorAction = new OrchestrationCompleteOrchestratorAction();
                completedOrchestratorAction.Result = result;
                completedOrchestratorAction.Details = details;
                completedOrchestratorAction.OrchestrationStatus = orchestrationStatus;
                completedOrchestratorAction.FailureDetails = failureDetails;
            }

            completedOrchestratorAction.Id = id;
            this.orchestratorActionsMap.Add(id, completedOrchestratorAction);
        }

        class OpenTaskInfo
        {
            public string Name { get; set; }

            public string Version { get; set; }

            public TaskCompletionSource<string> Result { get; set; }
        }
    }
}<|MERGE_RESOLUTION|>--- conflicted
+++ resolved
@@ -202,12 +202,8 @@
             }
 
             int id = this.idCounter++;
-<<<<<<< HEAD
-            string serializedEventData = this.MessageDataConverter.SerializeInternal(eventData);
-=======
 
             string serializedEventData = this.MessageDataConverter.SerializeInternal(eventData);             
->>>>>>> b2a8a56a
 
             var action = new SendEventOrchestratorAction
             {
