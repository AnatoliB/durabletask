﻿<Project Sdk="Microsoft.NET.Sdk">

  <Import Project="$([MSBuild]::GetDirectoryNameOfFileAbove($(MSBuildThisFileDirectory),DurableTask.sln))\tools\DurableTask.props" />
  <PropertyGroup>
    <TargetFrameworks>netcoreapp3.1;net462</TargetFrameworks>
  </PropertyGroup>


  <ItemGroup Condition="'$(TargetFramework)' == 'net462'">
    <PackageReference Include="Microsoft.Extensions.Logging" Version="2.2.0" />
    <PackageReference Include="Microsoft.WindowsAzure.ConfigurationManager" version="3.2.1" />
    <PackageReference Include="Newtonsoft.Json" version="7.0.1" />
    <PackageReference Include="WindowsAzure.Storage" version="8.7.0" />
  </ItemGroup>

  <ItemGroup Condition="'$(TargetFramework)' != 'net462'">
    <PackageReference Include="System.Configuration.ConfigurationManager" Version="4.5.0" />
    <PackageReference Include="Microsoft.Extensions.Logging" Version="3.1.6" />
    <PackageReference Include="Newtonsoft.Json" Version="13.0.1" />
<<<<<<< HEAD
    <PackageReference Include="WindowsAzure.Storage" Version="9.3.3" />
=======
    <PackageReference Include="WindowsAzure.Storage" version="9.3.3" />
    <PackageReference Include="Azure.Monitor.OpenTelemetry.Exporter" Version="1.0.0-beta.3" />
>>>>>>> c79e558d
  </ItemGroup>

  <!-- Common package dependencies -->
  <ItemGroup>
    <PackageReference Include="Microsoft.ApplicationInsights.DependencyCollector" Version="2.12.0" />
    <PackageReference Include="Microsoft.NET.Test.Sdk" Version="15.9.0" />
    <PackageReference Include="MSTest.TestAdapter" Version="1.4.0" />
    <PackageReference Include="MSTest.TestFramework" Version="1.4.0" />
    <PackageReference Include="Moq" Version="4.10.0" />
  </ItemGroup>

  <ItemGroup>
    <ProjectReference Include="..\..\src\DurableTask.Core\DurableTask.Core.csproj" />
    <ProjectReference Include="..\..\src\DurableTask.AzureStorage\DurableTask.AzureStorage.csproj" />
    <ProjectReference Include="..\DurableTask.Core.Tests\DurableTask.Core.Tests.csproj" />
    <ProjectReference Include="..\DurableTask.Test.Orchestrations\DurableTask.Test.Orchestrations.csproj" />
  </ItemGroup>

  <ItemGroup Condition="'$(TargetFramework)' == 'net462'">
    <Reference Include="System.Configuration" />
  </ItemGroup>

  <ItemGroup>
    <Service Include="{82a7f48d-3b50-4b1e-b82e-3ada8210c358}" />
  </ItemGroup>

  <ItemGroup>
    <None Update="large.jpeg">
      <CopyToOutputDirectory>Always</CopyToOutputDirectory>
    </None>
    <None Update="testhost.dll.config" Condition="'$(TargetFramework)' == 'netcoreapp2.1'">
      <CopyToOutputDirectory>PreserveNewest</CopyToOutputDirectory>
    </None>
  </ItemGroup>

</Project><|MERGE_RESOLUTION|>--- conflicted
+++ resolved
@@ -14,15 +14,11 @@
   </ItemGroup>
 
   <ItemGroup Condition="'$(TargetFramework)' != 'net462'">
-    <PackageReference Include="System.Configuration.ConfigurationManager" Version="4.5.0" />
+    <PackageReference Include="Azure.Monitor.OpenTelemetry.Exporter" Version="1.0.0-beta.3" />
     <PackageReference Include="Microsoft.Extensions.Logging" Version="3.1.6" />
     <PackageReference Include="Newtonsoft.Json" Version="13.0.1" />
-<<<<<<< HEAD
-    <PackageReference Include="WindowsAzure.Storage" Version="9.3.3" />
-=======
+    <PackageReference Include="System.Configuration.ConfigurationManager" Version="4.5.0" />
     <PackageReference Include="WindowsAzure.Storage" version="9.3.3" />
-    <PackageReference Include="Azure.Monitor.OpenTelemetry.Exporter" Version="1.0.0-beta.3" />
->>>>>>> c79e558d
   </ItemGroup>
 
   <!-- Common package dependencies -->
