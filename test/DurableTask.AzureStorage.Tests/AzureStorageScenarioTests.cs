--- conflicted
+++ resolved
@@ -32,13 +32,10 @@
     using Microsoft.WindowsAzure.Storage;
     using Microsoft.WindowsAzure.Storage.Blob;
     using Microsoft.WindowsAzure.Storage.Table;
-<<<<<<< HEAD
     using Moq;
-=======
     using Newtonsoft.Json;
->>>>>>> 619cdbfc
     using Newtonsoft.Json.Linq;
-#if !NET461
+#if !NET462
     using OpenTelemetry;
     using OpenTelemetry.Trace;
 #endif
@@ -2132,7 +2129,7 @@
             }
         }
 
-#if !NET461
+#if !NET462
         /// <summary>
         /// End-to-end test which validates a simple orchestrator function that calls an activity function
         /// and checks the OpenTelemetry trace information
