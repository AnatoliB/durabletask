﻿//  ----------------------------------------------------------------------------------
//  Copyright Microsoft Corporation
//  Licensed under the Apache License, Version 2.0 (the "License");
//  you may not use this file except in compliance with the License.
//  You may obtain a copy of the License at
//  http://www.apache.org/licenses/LICENSE-2.0
//  Unless required by applicable law or agreed to in writing, software
//  distributed under the License is distributed on an "AS IS" BASIS,
//  WITHOUT WARRANTIES OR CONDITIONS OF ANY KIND, either express or implied.
//  See the License for the specific language governing permissions and
//  limitations under the License.
//  ----------------------------------------------------------------------------------

namespace DurableTask.AzureStorage.Tests
{
    using System;
    using System.Collections.Generic;
    using System.Diagnostics;
    using System.IO;
    using System.Linq;
    using System.Runtime.Serialization;
    using System.Text;
    using System.Threading;
    using System.Threading.Tasks;
    using Azure.Data.Tables;
    using Azure.Storage.Blobs;
    using Azure.Storage.Blobs.Models;
    using DurableTask.AzureStorage.Storage;
    using DurableTask.AzureStorage.Tracking;
    using DurableTask.Core;
    using DurableTask.Core.Exceptions;
    using DurableTask.Core.History;
    using Microsoft.Practices.EnterpriseLibrary.SemanticLogging.Utility;
    using Microsoft.VisualStudio.TestTools.UnitTesting;
    using Moq;
    using Newtonsoft.Json;
    using Newtonsoft.Json.Linq;
#if !NET462
    using OpenTelemetry;
    using OpenTelemetry.Trace;
#endif

    [TestClass]
    public class AzureStorageScenarioTests
    {
        public static readonly TimeSpan StandardTimeout = Debugger.IsAttached ? TimeSpan.FromMinutes(5) : TimeSpan.FromSeconds(30);

        /// <summary>
        /// End-to-end test which validates a simple orchestrator function which doesn't call any activity functions.
        /// </summary>
        [DataTestMethod]
        [DataRow(true)]
        [DataRow(false)]
        public async Task HelloWorldOrchestration_Inline(bool enableExtendedSessions)
        {
            using (TestOrchestrationHost host = TestHelpers.GetTestOrchestrationHost(enableExtendedSessions))
            {
                await host.StartAsync();

                var client = await host.StartOrchestrationAsync(typeof(Orchestrations.SayHelloInline), "World");
                var status = await client.WaitForCompletionAsync(StandardTimeout);

                Assert.AreEqual(OrchestrationStatus.Completed, status?.OrchestrationStatus);
                Assert.AreEqual("World", JToken.Parse(status?.Input));
                Assert.AreEqual("Hello, World!", JToken.Parse(status?.Output));

                await host.StopAsync();
            }
        }

        /// <summary>
        /// End-to-end test which runs a simple orchestrator function that calls a single activity function.
        /// </summary>
        [DataTestMethod]
        [DataRow(true)]
        [DataRow(false)]
        public async Task HelloWorldOrchestration_Activity(bool enableExtendedSessions)
        {
            using (TestOrchestrationHost host = TestHelpers.GetTestOrchestrationHost(enableExtendedSessions))
            {
                await host.StartAsync();

                var client = await host.StartOrchestrationAsync(typeof(Orchestrations.SayHelloWithActivity), "World");
                var status = await client.WaitForCompletionAsync(StandardTimeout);

                Assert.AreEqual(OrchestrationStatus.Completed, status?.OrchestrationStatus);
                Assert.AreEqual("World", JToken.Parse(status?.Input));
                Assert.AreEqual("Hello, World!", JToken.Parse(status?.Output));

                await host.StopAsync();
            }
        }

        /// <summary>
        /// End-to-end test which validates function chaining by implementing a naive factorial function orchestration.
        /// </summary>
        [TestMethod]
        public async Task SequentialOrchestration()
        {
            using (TestOrchestrationHost host = TestHelpers.GetTestOrchestrationHost(enableExtendedSessions: false))
            {
                await host.StartAsync();

                var client = await host.StartOrchestrationAsync(typeof(Orchestrations.Factorial), 10);
                var status = await client.WaitForCompletionAsync(StandardTimeout);

                Assert.AreEqual(OrchestrationStatus.Completed, status?.OrchestrationStatus);
                Assert.AreEqual(10, JToken.Parse(status?.Input));
                Assert.AreEqual(3628800, JToken.Parse(status?.Output));

                await host.StopAsync();
            }
        }

        /// <summary>
        /// End-to-end test which validates function chaining by implementing a naive factorial function orchestration.
        /// </summary>
        [TestMethod]
        public async Task SequentialOrchestrationNoReplay()
        {
            // Enable extended sesisons to ensure that the orchestration never gets replayed
            using (TestOrchestrationHost host = TestHelpers.GetTestOrchestrationHost(enableExtendedSessions: true))
            {
                await host.StartAsync();

                var client = await host.StartOrchestrationAsync(typeof(Orchestrations.FactorialNoReplay), 10);
                var status = await client.WaitForCompletionAsync(StandardTimeout);

                Assert.AreEqual(OrchestrationStatus.Completed, status?.OrchestrationStatus);
                Assert.AreEqual(10, JToken.Parse(status?.Input));
                Assert.AreEqual(3628800, JToken.Parse(status?.Output));

                await host.StopAsync();
            }
        }

        [TestMethod]
        public async Task ParentOfSequentialOrchestration()
        {
            using (TestOrchestrationHost host = TestHelpers.GetTestOrchestrationHost(enableExtendedSessions: false))
            {
                await host.StartAsync();

                var client = await host.StartOrchestrationAsync(typeof(Orchestrations.ParentOfFactorial), 10);
                var status = await client.WaitForCompletionAsync(TimeSpan.FromSeconds(30));

                Assert.AreEqual(OrchestrationStatus.Completed, status?.OrchestrationStatus);
                Assert.AreEqual(10, JToken.Parse(status?.Input));
                Assert.AreEqual(3628800, JToken.Parse(status?.Output));

                await host.StopAsync();
            }
        }

        /// <summary>
        /// End-to-end test which runs a slow orchestrator that causes work item renewal
        /// </summary>
        [DataTestMethod]
        [DataRow(true)]
        [DataRow(false)]
        public async Task LongRunningOrchestrator(bool enableExtendedSessions)
        {
            using (TestOrchestrationHost host = TestHelpers.GetTestOrchestrationHost(
                enableExtendedSessions,
                modifySettingsAction: (AzureStorageOrchestrationServiceSettings settings) =>
                {
                    // set a short timeout so we can test that the renewal works
                    settings.ControlQueueVisibilityTimeout = TimeSpan.FromSeconds(10);
                }))
            {
                await host.StartAsync();

                var client = await host.StartOrchestrationAsync(typeof(Orchestrations.LongRunningOrchestrator), "0");
                var status = await client.WaitForCompletionAsync(StandardTimeout);

                Assert.AreEqual(OrchestrationStatus.Completed, status?.OrchestrationStatus);
                Assert.AreEqual("ok", JToken.Parse(status?.Output));

                await host.StopAsync();
            }
        }


        [TestMethod]
        public async Task GetAllOrchestrationStatuses()
        {
            using (TestOrchestrationHost host = TestHelpers.GetTestOrchestrationHost(enableExtendedSessions: false))
            {
                // Execute the orchestrator twice. Orchestrator will be replied. However instances might be two.
                await host.StartAsync();
                var client = await host.StartOrchestrationAsync(typeof(Orchestrations.SayHelloInline), "world one");
                await client.WaitForCompletionAsync(TimeSpan.FromSeconds(30));
                client = await host.StartOrchestrationAsync(typeof(Orchestrations.SayHelloInline), "world two");
                await client.WaitForCompletionAsync(TimeSpan.FromSeconds(30));

                var results = await host.GetAllOrchestrationInstancesAsync();
                Assert.AreEqual(2, results.Count);
                Assert.IsNotNull(results.SingleOrDefault(r => r.Output == "\"Hello, world one!\""));
                Assert.IsNotNull(results.SingleOrDefault(r => r.Output == "\"Hello, world two!\""));

                await host.StopAsync();
            }
        }

        [TestMethod]
        public async Task GetInstanceIdsByPrefix()
        {
            using TestOrchestrationHost host = TestHelpers.GetTestOrchestrationHost(enableExtendedSessions: false);
            string instanceIdPrefixGuid = "0abb6ebb-d712-453a-97c4-6c7c1f78f49f";

            string[] instanceIds = new[]
            {
                instanceIdPrefixGuid,
                instanceIdPrefixGuid + "_0_Foo",
                instanceIdPrefixGuid + "_1_Bar",
                instanceIdPrefixGuid + "_Foo",
                instanceIdPrefixGuid + "_Bar",
            };

            // Create multiple instances that we'll try to query back
            await host.StartAsync();

            TestOrchestrationClient client;
            foreach (string instanceId in instanceIds)
            {
                client = await host.StartOrchestrationAsync(typeof(Orchestrations.Echo), input: "Greetings!", instanceId);
                await client.WaitForCompletionAsync(TimeSpan.FromSeconds(10));
            }

            // Add one more instance which shouldn't get picked up
            client = await host.StartOrchestrationAsync(
                typeof(Orchestrations.Echo),
                input: "Greetings!",
                instanceId: $"Foo_{instanceIdPrefixGuid}");
            await client.WaitForCompletionAsync(TimeSpan.FromSeconds(10));

            DurableStatusQueryResult queryResult = await host.service.GetOrchestrationStateAsync(
                new OrchestrationInstanceStatusQueryCondition()
                {
                    InstanceIdPrefix = instanceIdPrefixGuid,
                },
                top: instanceIds.Length,
                continuationToken: null);
            Assert.AreEqual(instanceIds.Length, queryResult.OrchestrationState.Count());
            Assert.IsNull(queryResult.ContinuationToken);

            await host.StopAsync();
        }

        [TestMethod]
        public async Task NoInstancesGetAllOrchestrationStatusesNullContinuationToken()
        {
            using (TestOrchestrationHost host = TestHelpers.GetTestOrchestrationHost(enableExtendedSessions: false))
            {
                // Execute the orchestrator twice. Orchestrator will be replied. However instances might be two.
                await host.StartAsync();
                var queryResult = await host.service.GetOrchestrationStateAsync(
                    new OrchestrationInstanceStatusQueryCondition(),
                    100,
                    null);

                Assert.IsNull(queryResult.ContinuationToken);
                await host.StopAsync();
            }
        }

        [DataTestMethod]
        [DataRow(false, false)]
        [DataRow(true, false)]
        [DataRow(false, true)]
        [DataRow(true, true)]
        public async Task EventConversation(bool enableExtendedSessions, bool useFireAndForget)
        {
            using (TestOrchestrationHost host = TestHelpers.GetTestOrchestrationHost(enableExtendedSessions))
            {
                await host.StartAsync();

                var client = await host.StartOrchestrationAsync(typeof(Test.Orchestrations.EventConversationOrchestration), useFireAndForget);
                var status = await client.WaitForCompletionAsync(TimeSpan.FromSeconds(30));

                Assert.AreEqual(OrchestrationStatus.Completed, status?.OrchestrationStatus);
                Assert.AreEqual("OK", JToken.Parse(status?.Output));

                await host.StopAsync();
            }
        }

        [DataTestMethod]
        [DataRow(false)]
        [DataRow(true)]
        public async Task AutoStart(bool enableExtendedSessions)
        {
            using (TestOrchestrationHost host = TestHelpers.GetTestOrchestrationHost(enableExtendedSessions))
            {
                await host.StartAsync();

                host.AddAutoStartOrchestrator(typeof(Orchestrations.AutoStartOrchestration.Responder));

                var client = await host.StartOrchestrationAsync(typeof(Orchestrations.AutoStartOrchestration), "");
                var status = await client.WaitForCompletionAsync(TimeSpan.FromSeconds(30));

                Assert.AreEqual(OrchestrationStatus.Completed, status?.OrchestrationStatus);
                Assert.AreEqual("OK", JToken.Parse(status?.Output));

                await host.StopAsync();
            }
        }

        [DataTestMethod]
        [DataRow(false)]
        [DataRow(true)]
        public async Task ContinueAsNewThenTimer(bool enableExtendedSessions)
        {
            using (TestOrchestrationHost host = TestHelpers.GetTestOrchestrationHost(enableExtendedSessions))
            {
                await host.StartAsync();

                var client = await host.StartOrchestrationAsync(typeof(Test.Orchestrations.ContinueAsNewThenTimerOrchestration), 0);
                var status = await client.WaitForCompletionAsync(TimeSpan.FromSeconds(30));

                Assert.AreEqual(OrchestrationStatus.Completed, status?.OrchestrationStatus);
                Assert.AreEqual("OK", JToken.Parse(status?.Output));

                await host.StopAsync();
            }
        }

        [TestMethod]
        public async Task PurgeInstanceHistoryForSingleInstanceWithoutLargeMessageBlobs()
        {
            using (TestOrchestrationHost host = TestHelpers.GetTestOrchestrationHost(enableExtendedSessions: false))
            {
                string instanceId = Guid.NewGuid().ToString();
                await host.StartAsync();
                TestOrchestrationClient client = await host.StartOrchestrationAsync(typeof(Orchestrations.Factorial), 110, instanceId);
                await client.WaitForCompletionAsync(TimeSpan.FromSeconds(60));

                List<HistoryStateEvent> historyEvents = await client.GetOrchestrationHistoryAsync(instanceId);
                Assert.IsTrue(historyEvents.Count > 0);

                IList<OrchestrationState> orchestrationStateList = await client.GetStateAsync(instanceId);
                Assert.AreEqual(1, orchestrationStateList.Count);
                Assert.AreEqual(instanceId, orchestrationStateList.First().OrchestrationInstance.InstanceId);

                await client.PurgeInstanceHistory();

                List<HistoryStateEvent> historyEventsAfterPurging = await client.GetOrchestrationHistoryAsync(instanceId);
                Assert.AreEqual(0, historyEventsAfterPurging.Count);

                orchestrationStateList = await client.GetStateAsync(instanceId);
                Assert.AreEqual(1, orchestrationStateList.Count);
                Assert.IsNull(orchestrationStateList[0]);

                await host.StopAsync();
            }
        }

        [TestMethod]
        public async Task ValidateCustomStatusPersists()
        {
            using (TestOrchestrationHost host = TestHelpers.GetTestOrchestrationHost(false))
            {
                await host.StartAsync();

                string customStatus = "custom_status";
                var client = await host.StartOrchestrationAsync(
                    typeof(Test.Orchestrations.ChangeStatusOrchestration),
                    new string[] { customStatus });
                var state = await client.WaitForCompletionAsync(TimeSpan.FromSeconds(30));

                Assert.AreEqual(OrchestrationStatus.Completed, state?.OrchestrationStatus);
                Assert.AreEqual(customStatus, JToken.Parse(state?.Status));

                await host.StopAsync();
            }
        }

        [TestMethod]
        public async Task ValidateNullCustomStatusPersists()
        {
            using (TestOrchestrationHost host = TestHelpers.GetTestOrchestrationHost(false))
            {
                await host.StartAsync();

                var client = await host.StartOrchestrationAsync(
                    typeof(Test.Orchestrations.ChangeStatusOrchestration),
                    // First set "custom_status", then set null and make sure it persists
                    new string[] { "custom_status", null });
                var state = await client.WaitForCompletionAsync(TimeSpan.FromSeconds(30));

                Assert.AreEqual(OrchestrationStatus.Completed, state?.OrchestrationStatus);
                Assert.AreEqual(null, JToken.Parse(state?.Status).Value<string>());

                await host.StopAsync();
            }
        }

        [TestMethod]
        public async Task PurgeInstanceHistoryForSingleInstanceWithLargeMessageBlobs()
        {
            using (TestOrchestrationHost host = TestHelpers.GetTestOrchestrationHost(enableExtendedSessions: false))
            {
                await host.StartAsync();

                string instanceId = Guid.NewGuid().ToString();
                string message = this.GenerateMediumRandomStringPayload().ToString();
                TestOrchestrationClient client = await host.StartOrchestrationAsync(typeof(Orchestrations.Echo), message, instanceId);
                OrchestrationState status = await client.WaitForCompletionAsync(TimeSpan.FromMinutes(2));
                Assert.AreEqual(OrchestrationStatus.Completed, status?.OrchestrationStatus);

                List<HistoryStateEvent> historyEvents = await client.GetOrchestrationHistoryAsync(instanceId);
                Assert.IsTrue(historyEvents.Count > 0);

                IList<OrchestrationState> orchestrationStateList = await client.GetStateAsync(instanceId);
                Assert.AreEqual(1, orchestrationStateList.Count);
                Assert.AreEqual(instanceId, orchestrationStateList.First().OrchestrationInstance.InstanceId);

                int blobCount = await this.GetBlobCount("test-largemessages", instanceId);
                Assert.IsTrue(blobCount > 0);

                IList<OrchestrationState> results = await host.GetAllOrchestrationInstancesAsync();
                Assert.AreEqual(1, results.Count);

                string result = JToken.Parse(results.First(x => x.OrchestrationInstance.InstanceId == instanceId).Output).ToString();
                Assert.AreEqual(message, result);

                await client.PurgeInstanceHistory();

                List<HistoryStateEvent> historyEventsAfterPurging = await client.GetOrchestrationHistoryAsync(instanceId);
                Assert.AreEqual(0, historyEventsAfterPurging.Count);

                orchestrationStateList = await client.GetStateAsync(instanceId);
                Assert.AreEqual(1, orchestrationStateList.Count);
                Assert.IsNull(orchestrationStateList[0]);

                blobCount = await this.GetBlobCount("test-largemessages", instanceId);
                Assert.AreEqual(0, blobCount);

                await host.StopAsync();
            }
        }

        [TestMethod]
        public async Task PurgeInstanceHistoryForTimePeriodDeleteAll()
        {
            using (TestOrchestrationHost host = TestHelpers.GetTestOrchestrationHost(enableExtendedSessions: false))
            {
                await host.StartAsync();
                DateTime startDateTime = DateTime.Now;
                string firstInstanceId = "instance1";
                TestOrchestrationClient client = await host.StartOrchestrationAsync(typeof(Orchestrations.FanOutFanIn), 50, firstInstanceId);
                await client.WaitForCompletionAsync(TimeSpan.FromSeconds(30));
                string secondInstanceId = "instance2";
                client = await host.StartOrchestrationAsync(typeof(Orchestrations.FanOutFanIn), 50, secondInstanceId);
                await client.WaitForCompletionAsync(TimeSpan.FromSeconds(30));
                string thirdInstanceId = "instance3";
                client = await host.StartOrchestrationAsync(typeof(Orchestrations.FanOutFanIn), 50, thirdInstanceId);
                await client.WaitForCompletionAsync(TimeSpan.FromSeconds(30));

                string fourthInstanceId = "instance4";
                string message = this.GenerateMediumRandomStringPayload().ToString();
                client = await host.StartOrchestrationAsync(typeof(Orchestrations.Echo), message, fourthInstanceId);
                var status = await client.WaitForCompletionAsync(TimeSpan.FromMinutes(2));
                Assert.AreEqual(OrchestrationStatus.Completed, status?.OrchestrationStatus);

                IList<OrchestrationState> results = await host.GetAllOrchestrationInstancesAsync();
                Assert.AreEqual(4, results.Count);
                Assert.AreEqual("\"Done\"", results.First(x => x.OrchestrationInstance.InstanceId == firstInstanceId).Output);
                Assert.AreEqual("\"Done\"", results.First(x => x.OrchestrationInstance.InstanceId == secondInstanceId).Output);
                Assert.AreEqual("\"Done\"", results.First(x => x.OrchestrationInstance.InstanceId == thirdInstanceId).Output);
                string result = JToken.Parse(results.First(x => x.OrchestrationInstance.InstanceId == fourthInstanceId).Output).ToString();
                Assert.AreEqual(message, result);

                List<HistoryStateEvent> firstHistoryEvents = await client.GetOrchestrationHistoryAsync(firstInstanceId);
                Assert.IsTrue(firstHistoryEvents.Count > 0);

                List<HistoryStateEvent> secondHistoryEvents = await client.GetOrchestrationHistoryAsync(secondInstanceId);
                Assert.IsTrue(secondHistoryEvents.Count > 0);

                List<HistoryStateEvent> thirdHistoryEvents = await client.GetOrchestrationHistoryAsync(thirdInstanceId);
                Assert.IsTrue(thirdHistoryEvents.Count > 0);

                List<HistoryStateEvent> fourthHistoryEvents = await client.GetOrchestrationHistoryAsync(thirdInstanceId);
                Assert.IsTrue(fourthHistoryEvents.Count > 0);

                IList<OrchestrationState> firstOrchestrationStateList = await client.GetStateAsync(firstInstanceId);
                Assert.AreEqual(1, firstOrchestrationStateList.Count);
                Assert.AreEqual(firstInstanceId, firstOrchestrationStateList.First().OrchestrationInstance.InstanceId);

                IList<OrchestrationState> secondOrchestrationStateList = await client.GetStateAsync(secondInstanceId);
                Assert.AreEqual(1, secondOrchestrationStateList.Count);
                Assert.AreEqual(secondInstanceId, secondOrchestrationStateList.First().OrchestrationInstance.InstanceId);

                IList<OrchestrationState> thirdOrchestrationStateList = await client.GetStateAsync(thirdInstanceId);
                Assert.AreEqual(1, thirdOrchestrationStateList.Count);
                Assert.AreEqual(thirdInstanceId, thirdOrchestrationStateList.First().OrchestrationInstance.InstanceId);

                IList<OrchestrationState> fourthOrchestrationStateList = await client.GetStateAsync(fourthInstanceId);
                Assert.AreEqual(1, fourthOrchestrationStateList.Count);
                Assert.AreEqual(fourthInstanceId, fourthOrchestrationStateList.First().OrchestrationInstance.InstanceId);

                int blobCount = await this.GetBlobCount("test-largemessages", fourthInstanceId);
                Assert.AreEqual(6, blobCount);

                await client.PurgeInstanceHistoryByTimePeriod(
                    startDateTime,
                    DateTime.UtcNow,
                    new List<OrchestrationStatus>
                    {
                        OrchestrationStatus.Completed,
                        OrchestrationStatus.Terminated,
                        OrchestrationStatus.Failed,
                        OrchestrationStatus.Running
                    });

                List<HistoryStateEvent> firstHistoryEventsAfterPurging = await client.GetOrchestrationHistoryAsync(firstInstanceId);
                Assert.AreEqual(0, firstHistoryEventsAfterPurging.Count);

                List<HistoryStateEvent> secondHistoryEventsAfterPurging = await client.GetOrchestrationHistoryAsync(secondInstanceId);
                Assert.AreEqual(0, secondHistoryEventsAfterPurging.Count);

                List<HistoryStateEvent> thirdHistoryEventsAfterPurging = await client.GetOrchestrationHistoryAsync(thirdInstanceId);
                Assert.AreEqual(0, thirdHistoryEventsAfterPurging.Count);

                List<HistoryStateEvent> fourthHistoryEventsAfterPurging = await client.GetOrchestrationHistoryAsync(fourthInstanceId);
                Assert.AreEqual(0, fourthHistoryEventsAfterPurging.Count);

                firstOrchestrationStateList = await client.GetStateAsync(firstInstanceId);
                Assert.AreEqual(1, firstOrchestrationStateList.Count);
                Assert.IsNull(firstOrchestrationStateList[0]);

                secondOrchestrationStateList = await client.GetStateAsync(secondInstanceId);
                Assert.AreEqual(1, secondOrchestrationStateList.Count);
                Assert.IsNull(secondOrchestrationStateList[0]);

                thirdOrchestrationStateList = await client.GetStateAsync(thirdInstanceId);
                Assert.AreEqual(1, thirdOrchestrationStateList.Count);
                Assert.IsNull(thirdOrchestrationStateList[0]);

                fourthOrchestrationStateList = await client.GetStateAsync(fourthInstanceId);
                Assert.AreEqual(1, fourthOrchestrationStateList.Count);
                Assert.IsNull(fourthOrchestrationStateList[0]);

                blobCount = await this.GetBlobCount("test-largemessages", fourthInstanceId);
                Assert.AreEqual(0, blobCount);

                await host.StopAsync();
            }
        }

        private async Task<int> GetBlobCount(string containerName, string directoryName)
        {
            var client = new BlobServiceClient(TestHelpers.GetTestStorageAccountConnectionString());

<<<<<<< HEAD
            var containerClient = client.GetBlobContainerClient(containerName);
            await containerClient.CreateIfNotExistsAsync();
=======
            CloudBlobClient cloudBlobClient = storageAccount.CreateCloudBlobClient();

            CloudBlobContainer cloudBlobContainer = cloudBlobClient.GetContainerReference(containerName);
            await cloudBlobContainer.CreateIfNotExistsAsync();
            CloudBlobDirectory instanceDirectory = cloudBlobContainer.GetDirectoryReference(directoryName);
            var blobs = new List<IListBlobItem>();
            BlobContinuationToken blobContinuationToken = null;
            do
            {
                BlobResultSegment results = await TimeoutHandler.ExecuteWithTimeout("GetBlobCount", "dummyAccount", new AzureStorageOrchestrationServiceSettings(), (context, timeoutToken) =>
                {
                    return instanceDirectory.ListBlobsSegmentedAsync(
                            useFlatBlobListing: true,
                            blobListingDetails: BlobListingDetails.Metadata,
                            maxResults: null,
                            currentToken: blobContinuationToken,
                            options: null,
                            operationContext: context,
                            cancellationToken: timeoutToken);
                });

                blobContinuationToken = results.ContinuationToken;
                blobs.AddRange(results.Results);
            } while (blobContinuationToken != null);
>>>>>>> ff6b1c26

            return await containerClient.GetBlobsAsync(traits: BlobTraits.Metadata, prefix: directoryName).CountAsync();
        }


        [TestMethod]
        public async Task PurgeInstanceHistoryForTimePeriodDeletePartially()
        {
            using (TestOrchestrationHost host = TestHelpers.GetTestOrchestrationHost(enableExtendedSessions: false))
            {
                // Execute the orchestrator twice. Orchestrator will be replied. However instances might be two.
                await host.StartAsync();
                DateTime startDateTime = DateTime.Now;
                string firstInstanceId = Guid.NewGuid().ToString();
                TestOrchestrationClient client = await host.StartOrchestrationAsync(typeof(Orchestrations.FanOutFanIn), 50, firstInstanceId);
                await client.WaitForCompletionAsync(TimeSpan.FromSeconds(30));
                DateTime endDateTime = DateTime.Now;
                await Task.Delay(5000);
                string secondInstanceId = Guid.NewGuid().ToString();
                client = await host.StartOrchestrationAsync(typeof(Orchestrations.FanOutFanIn), 50, secondInstanceId);
                await client.WaitForCompletionAsync(TimeSpan.FromSeconds(30));
                string thirdInstanceId = Guid.NewGuid().ToString();
                client = await host.StartOrchestrationAsync(typeof(Orchestrations.FanOutFanIn), 50, thirdInstanceId);
                await client.WaitForCompletionAsync(TimeSpan.FromSeconds(30));

                IList<OrchestrationState> results = await host.GetAllOrchestrationInstancesAsync();
                Assert.AreEqual(3, results.Count);
                Assert.IsNotNull(results[0].Output.Equals("\"Done\""));
                Assert.IsNotNull(results[1].Output.Equals("\"Done\""));
                Assert.IsNotNull(results[2].Output.Equals("\"Done\""));


                List<HistoryStateEvent> firstHistoryEvents = await client.GetOrchestrationHistoryAsync(firstInstanceId);
                Assert.IsTrue(firstHistoryEvents.Count > 0);

                List<HistoryStateEvent> secondHistoryEvents = await client.GetOrchestrationHistoryAsync(secondInstanceId);
                Assert.IsTrue(secondHistoryEvents.Count > 0);

                List<HistoryStateEvent> thirdHistoryEvents = await client.GetOrchestrationHistoryAsync(thirdInstanceId);
                Assert.IsTrue(secondHistoryEvents.Count > 0);

                IList<OrchestrationState> firstOrchestrationStateList = await client.GetStateAsync(firstInstanceId);
                Assert.AreEqual(1, firstOrchestrationStateList.Count);
                Assert.AreEqual(firstInstanceId, firstOrchestrationStateList.First().OrchestrationInstance.InstanceId);

                IList<OrchestrationState> secondOrchestrationStateList = await client.GetStateAsync(secondInstanceId);
                Assert.AreEqual(1, secondOrchestrationStateList.Count);
                Assert.AreEqual(secondInstanceId, secondOrchestrationStateList.First().OrchestrationInstance.InstanceId);

                IList<OrchestrationState> thirdOrchestrationStateList = await client.GetStateAsync(thirdInstanceId);
                Assert.AreEqual(1, thirdOrchestrationStateList.Count);
                Assert.AreEqual(thirdInstanceId, thirdOrchestrationStateList.First().OrchestrationInstance.InstanceId);

                await client.PurgeInstanceHistoryByTimePeriod(startDateTime, endDateTime, new List<OrchestrationStatus> { OrchestrationStatus.Completed, OrchestrationStatus.Terminated, OrchestrationStatus.Failed, OrchestrationStatus.Running });

                List<HistoryStateEvent> firstHistoryEventsAfterPurging = await client.GetOrchestrationHistoryAsync(firstInstanceId);
                Assert.AreEqual(0, firstHistoryEventsAfterPurging.Count);

                List<HistoryStateEvent> secondHistoryEventsAfterPurging = await client.GetOrchestrationHistoryAsync(secondInstanceId);
                Assert.IsTrue(secondHistoryEventsAfterPurging.Count > 0);

                List<HistoryStateEvent> thirdHistoryEventsAfterPurging = await client.GetOrchestrationHistoryAsync(thirdInstanceId);
                Assert.IsTrue(thirdHistoryEventsAfterPurging.Count > 0);

                firstOrchestrationStateList = await client.GetStateAsync(firstInstanceId);
                Assert.AreEqual(1, firstOrchestrationStateList.Count);
                Assert.IsNull(firstOrchestrationStateList[0]);

                secondOrchestrationStateList = await client.GetStateAsync(secondInstanceId);
                Assert.AreEqual(1, secondOrchestrationStateList.Count);
                Assert.AreEqual(secondInstanceId, secondOrchestrationStateList.First().OrchestrationInstance.InstanceId);

                thirdOrchestrationStateList = await client.GetStateAsync(thirdInstanceId);
                Assert.AreEqual(1, thirdOrchestrationStateList.Count);
                Assert.AreEqual(thirdInstanceId, thirdOrchestrationStateList.First().OrchestrationInstance.InstanceId);

                await host.StopAsync();
            }
        }

        /// <summary>
        /// End-to-end test which validates parallel function execution by enumerating all files in the current directory 
        /// in parallel and getting the sum total of all file sizes.
        /// </summary>
        [DataTestMethod]
        [DataRow(true)]
        [DataRow(false)]
        public async Task ParallelOrchestration(bool enableExtendedSessions)
        {
            using (TestOrchestrationHost host = TestHelpers.GetTestOrchestrationHost(enableExtendedSessions))
            {
                await host.StartAsync();

                var client = await host.StartOrchestrationAsync(typeof(Orchestrations.DiskUsage), Environment.CurrentDirectory);
                var status = await client.WaitForCompletionAsync(TimeSpan.FromSeconds(90));

                Assert.AreEqual(OrchestrationStatus.Completed, status?.OrchestrationStatus);
                Assert.AreEqual(Environment.CurrentDirectory, JToken.Parse(status?.Input));
                Assert.IsTrue(long.Parse(status?.Output) > 0L);

                await host.StopAsync();
            }
        }

        [DataTestMethod]
        [DataRow(true)]
        [DataRow(false)]
        public async Task LargeFanOutOrchestration(bool enableExtendedSessions)
        {
            using (TestOrchestrationHost host = TestHelpers.GetTestOrchestrationHost(enableExtendedSessions))
            {
                await host.StartAsync();

                var client = await host.StartOrchestrationAsync(typeof(Orchestrations.FanOutFanIn), 1000);
                var status = await client.WaitForCompletionAsync(TimeSpan.FromMinutes(5));

                Assert.AreEqual(OrchestrationStatus.Completed, status?.OrchestrationStatus);

                await host.StopAsync();
            }
        }

        [TestMethod]
        public async Task FanOutOrchestration_LargeHistoryBatches()
        {
            using (TestOrchestrationHost host = TestHelpers.GetTestOrchestrationHost(enableExtendedSessions: true))
            {
                await host.StartAsync();

                // This test creates history payloads that exceed the 4 MB limit imposed by Azure Storage
                // when 100 entities are uploaded at a time.
                var client = await host.StartOrchestrationAsync(typeof(Orchestrations.SemiLargePayloadFanOutFanIn), 90);
                var status = await client.WaitForCompletionAsync(TimeSpan.FromMinutes(5));

                Assert.AreEqual(OrchestrationStatus.Completed, status?.OrchestrationStatus);

                await host.StopAsync();
            }
        }

        /// <summary>
        /// End-to-end test which validates the ContinueAsNew functionality by implementing a counter actor pattern.
        /// </summary>
        [DataTestMethod]
        [DataRow(true)]
        [DataRow(false)]
        public async Task ActorOrchestration(bool enableExtendedSessions)
        {
            using (TestOrchestrationHost host = TestHelpers.GetTestOrchestrationHost(enableExtendedSessions))
            {
                await host.StartAsync();

                int initialValue = 0;
                var client = await host.StartOrchestrationAsync(typeof(Orchestrations.Counter), initialValue);

                // Need to wait for the instance to start before sending events to it.
                // TODO: This requirement may not be ideal and should be revisited.
                await client.WaitForStartupAsync(TimeSpan.FromSeconds(10));

                // Perform some operations
                await client.RaiseEventAsync("operation", "incr");
                await client.RaiseEventAsync("operation", "incr");
                await client.RaiseEventAsync("operation", "incr");
                await client.RaiseEventAsync("operation", "decr");
                await client.RaiseEventAsync("operation", "incr");
                await Task.Delay(2000);

                // Make sure it's still running and didn't complete early (or fail).
                var status = await client.GetStatusAsync();
                Assert.IsTrue(
                    status?.OrchestrationStatus == OrchestrationStatus.Running ||
                    status?.OrchestrationStatus == OrchestrationStatus.ContinuedAsNew);

                // The end message will cause the actor to complete itself.
                await client.RaiseEventAsync("operation", "end");

                status = await client.WaitForCompletionAsync(TimeSpan.FromSeconds(10));

                Assert.AreEqual(OrchestrationStatus.Completed, status?.OrchestrationStatus);
                Assert.AreEqual(3, JToken.Parse(status?.Output));

                // When using ContinueAsNew, the original input is discarded and replaced with the most recent state.
                Assert.AreNotEqual(initialValue, JToken.Parse(status?.Input));

                await host.StopAsync();
            }
        }

        /// <summary>
        /// End-to-end test which validates the ContinueAsNew functionality by implementing character counter actor pattern.
        /// </summary>
        [DataTestMethod]
        [DataRow(true)]
        [DataRow(false)]
        public async Task ActorOrchestrationForLargeInput(bool enableExtendedSessions)
        {
            await this.ValidateCharacterCounterIntegrationTest(enableExtendedSessions);
        }

        /// <summary>
        /// End-to-end test which validates the deletion of all data generated by the ContinueAsNew functionality in the character counter actor pattern.
        /// </summary>
        [DataTestMethod]
        [DataRow(true)]
        [DataRow(false)]
        public async Task ActorOrchestrationDeleteAllLargeMessageBlobs(bool enableExtendedSessions)
        {
            DateTime startDateTime = DateTime.UtcNow;

            Tuple<string, TestOrchestrationClient> resultTuple = await this.ValidateCharacterCounterIntegrationTest(enableExtendedSessions);
            string instanceId = resultTuple.Item1;
            TestOrchestrationClient client = resultTuple.Item2;

            List<HistoryStateEvent> historyEvents = await client.GetOrchestrationHistoryAsync(instanceId);
            Assert.IsTrue(historyEvents.Count > 0);

            IList<OrchestrationState> orchestrationStateList = await client.GetStateAsync(instanceId);
            Assert.AreEqual(1, orchestrationStateList.Count);
            Assert.AreEqual(instanceId, orchestrationStateList.First().OrchestrationInstance.InstanceId);

            int blobCount = await this.GetBlobCount("test-largemessages", instanceId);

            Assert.AreEqual(3, blobCount);

            await client.PurgeInstanceHistoryByTimePeriod(
                startDateTime,
                DateTime.UtcNow,
                new List<OrchestrationStatus>
                {
                    OrchestrationStatus.Completed,
                    OrchestrationStatus.Terminated,
                    OrchestrationStatus.Failed,
                    OrchestrationStatus.Running
                });

            historyEvents = await client.GetOrchestrationHistoryAsync(instanceId);
            Assert.AreEqual(0, historyEvents.Count);

            orchestrationStateList = await client.GetStateAsync(instanceId);
            Assert.AreEqual(1, orchestrationStateList.Count);
            Assert.IsNull(orchestrationStateList[0]);

            blobCount = await this.GetBlobCount("test-largemessages", instanceId);
            Assert.AreEqual(0, blobCount);
        }

        private async Task<Tuple<string, TestOrchestrationClient>> ValidateCharacterCounterIntegrationTest(bool enableExtendedSessions)
        {
            using (TestOrchestrationHost host = TestHelpers.GetTestOrchestrationHost(enableExtendedSessions))
            {
                await host.StartAsync();

                string initialMessage = this.GenerateMediumRandomStringPayload().ToString();
                string finalMessage = initialMessage;
                int counter = initialMessage.Length;
                var initialValue = new Tuple<string, int>(initialMessage, counter);
                TestOrchestrationClient client =
                    await host.StartOrchestrationAsync(typeof(Orchestrations.CharacterCounter), initialValue);

                // Need to wait for the instance to start before sending events to it.
                // TODO: This requirement may not be ideal and should be revisited.
                OrchestrationState orchestrationState =
                    await client.WaitForStartupAsync(TimeSpan.FromSeconds(10));

                // Perform some operations
                await client.RaiseEventAsync("operation", "double");
                finalMessage = finalMessage + new string(finalMessage.Reverse().ToArray());
                counter *= 2;

                // TODO: Sleeping to avoid a race condition where multiple ContinueAsNew messages
                //       are processed by the same instance at the same time, resulting in a corrupt
                //       storage failure in DTFx.
                await Task.Delay(10000);
                await client.RaiseEventAsync("operation", "double");
                finalMessage = finalMessage + new string(finalMessage.Reverse().ToArray());
                counter *= 2;
                await Task.Delay(10000);
                await client.RaiseEventAsync("operation", "double");
                finalMessage = finalMessage + new string(finalMessage.Reverse().ToArray());
                counter *= 2;
                await Task.Delay(10000);

                // Make sure it's still running and didn't complete early (or fail).
                var status = await client.GetStatusAsync();
                Assert.IsTrue(
                    status?.OrchestrationStatus == OrchestrationStatus.Running ||
                    status?.OrchestrationStatus == OrchestrationStatus.ContinuedAsNew);

                // The end message will cause the actor to complete itself.
                await client.RaiseEventAsync("operation", "end");

                status = await client.WaitForCompletionAsync(TimeSpan.FromSeconds(10));

                Assert.AreEqual(OrchestrationStatus.Completed, status?.OrchestrationStatus);
                var result = JObject.Parse(status?.Output);
                Assert.IsNotNull(result);

                var input = JObject.Parse(status?.Input);
                Assert.AreEqual(finalMessage, input["Item1"].Value<string>());
                Assert.AreEqual(finalMessage.Length, input["Item2"].Value<int>());
                Assert.AreEqual(finalMessage, result["Item1"].Value<string>());
                Assert.AreEqual(counter, result["Item2"].Value<int>());

                await host.StopAsync();

                return new Tuple<string, TestOrchestrationClient>(
                    orchestrationState.OrchestrationInstance.InstanceId,
                    client);
            }
        }



        /// <summary>
        /// End-to-end test which validates the Terminate functionality.
        /// </summary>
        [DataTestMethod]
        [DataRow(true)]
        [DataRow(false)]
        public async Task TerminateOrchestration(bool enableExtendedSessions)
        {
            using (TestOrchestrationHost host = TestHelpers.GetTestOrchestrationHost(enableExtendedSessions))
            {
                await host.StartAsync();

                // Using the counter orchestration because it will wait indefinitely for input.
                var client = await host.StartOrchestrationAsync(typeof(Orchestrations.Counter), 0);

                // Need to wait for the instance to start before we can terminate it.
                // TODO: This requirement may not be ideal and should be revisited.
                await client.WaitForStartupAsync(TimeSpan.FromSeconds(10));

                await client.TerminateAsync("sayōnara");

                var status = await client.WaitForCompletionAsync(TimeSpan.FromSeconds(10));

                Assert.AreEqual(OrchestrationStatus.Terminated, status?.OrchestrationStatus);
                Assert.AreEqual("sayōnara", status?.Output);

                await host.StopAsync();
            }
        }

        /// <summary>
        /// End-to-end test which validates the Suspend-Resume functionality.
        /// </summary>
        [TestMethod]
        [DataRow(true)]
        [DataRow(false)]
        public async Task SuspendResumeOrchestration(bool enableExtendedSessions)
        {
            using (TestOrchestrationHost host = TestHelpers.GetTestOrchestrationHost(enableExtendedSessions))
            {
                string originalStatus = "OGstatus";
                string suspendReason = "sleepyOrch";
                string changedStatus = "newStatus";

                await host.StartAsync();
                var client = await host.StartOrchestrationAsync(typeof(Test.Orchestrations.NextExecution), originalStatus);
                await client.WaitForStartupAsync(TimeSpan.FromSeconds(10));

                // Test case 1: Suspend changes the status Running->Suspended
                await client.SuspendAsync(suspendReason);
                var status = await client.WaitForStatusChange(TimeSpan.FromSeconds(10), OrchestrationStatus.Suspended);
                Assert.AreEqual(OrchestrationStatus.Suspended, status?.OrchestrationStatus);
                Assert.AreEqual(suspendReason, status?.Output);

                // Test case 2: external event does not go through
                await client.RaiseEventAsync("changeStatusNow", changedStatus);
                status = await client.GetStatusAsync();
                Assert.AreEqual(originalStatus, JToken.Parse(status?.Status));

                // Test case 3: external event now goes through
                await client.ResumeAsync("wakeUp");
                status = await client.WaitForCompletionAsync(TimeSpan.FromSeconds(10));
                Assert.AreEqual(OrchestrationStatus.Completed, status?.OrchestrationStatus);
                Assert.AreEqual(changedStatus, JToken.Parse(status?.Status));

                await host.StopAsync();
            }
        }

        /// <summary>
        /// Test that a suspended orchestration can be terminated.
        /// </summary>
        [TestMethod]
        [DataRow(true)]
        [DataRow(false)]
        public async Task TerminateSuspendedOrchestration(bool enableExtendedSessions)
        {
            using (TestOrchestrationHost host = TestHelpers.GetTestOrchestrationHost(enableExtendedSessions))
            {
                await host.StartAsync();
                var client = await host.StartOrchestrationAsync(typeof(Orchestrations.Counter), 0);
                await client.WaitForStartupAsync(TimeSpan.FromSeconds(10));

                await client.SuspendAsync("suspend");
                await client.WaitForStatusChange(TimeSpan.FromSeconds(10), OrchestrationStatus.Suspended);

                await client.TerminateAsync("terminate");

                var status = await client.WaitForCompletionAsync(TimeSpan.FromSeconds(10));

                Assert.AreEqual(OrchestrationStatus.Terminated, status?.OrchestrationStatus);
                Assert.AreEqual("terminate", status?.Output);

                await host.StopAsync();
            }
        }

        /// <summary>
        /// End-to-end test which validates the Rewind functionality on more than one orchestration.
        /// </summary>
        [TestMethod]
        public async Task RewindOrchestrationsFail()
        {
            using (TestOrchestrationHost host = TestHelpers.GetTestOrchestrationHost(enableExtendedSessions: true))
            {
                Orchestrations.FactorialOrchestratorFail.ShouldFail = true;
                await host.StartAsync();

                string singletonInstanceId1 = $"1_Test_{Guid.NewGuid():N}";
                string singletonInstanceId2 = $"2_Test_{Guid.NewGuid():N}";

                var client1 = await host.StartOrchestrationAsync(
                    typeof(Orchestrations.FactorialOrchestratorFail),
                    input: 3,
                    instanceId: singletonInstanceId1);

                var statusFail = await client1.WaitForCompletionAsync(TimeSpan.FromSeconds(30));

                Assert.AreEqual(OrchestrationStatus.Failed, statusFail?.OrchestrationStatus);

                Orchestrations.FactorialOrchestratorFail.ShouldFail = false;

                var client2 = await host.StartOrchestrationAsync(
                typeof(Orchestrations.SayHelloWithActivity),
                input: "Catherine",
                instanceId: singletonInstanceId2);

                await client1.RewindAsync("Rewind failed orchestration only");

                var statusRewind = await client1.WaitForCompletionAsync(TimeSpan.FromSeconds(30));

                Assert.AreEqual(OrchestrationStatus.Completed, statusRewind?.OrchestrationStatus);
                Assert.AreEqual("6", statusRewind?.Output);

                await host.StopAsync();
            }
        }

        /// <summary>
        /// End-to-end test which validates the Rewind functionality with fan in fan out pattern.
        /// </summary>
        [TestMethod]
        public async Task RewindActivityFailFanOut()
        {
            using (TestOrchestrationHost host = TestHelpers.GetTestOrchestrationHost(enableExtendedSessions: true))
            {
                Activities.HelloFailFanOut.ShouldFail1 = false;
                await host.StartAsync();

                string singletonInstanceId = $"Test_{Guid.NewGuid():N}";

                var client = await host.StartOrchestrationAsync(
                    typeof(Orchestrations.FanOutFanInRewind),
                    input: 3,
                    instanceId: singletonInstanceId);

                var statusFail = await client.WaitForCompletionAsync(TimeSpan.FromSeconds(30));

                Assert.AreEqual(OrchestrationStatus.Failed, statusFail?.OrchestrationStatus);

                Activities.HelloFailFanOut.ShouldFail2 = false;

                await client.RewindAsync("Rewind orchestrator with failed parallel activity.");

                var statusRewind = await client.WaitForCompletionAsync(TimeSpan.FromSeconds(30));

                Assert.AreEqual(OrchestrationStatus.Completed, statusRewind?.OrchestrationStatus);
                Assert.AreEqual("\"Done\"", statusRewind?.Output);

                await host.StopAsync();
            }
        }


        /// <summary>
        /// End-to-end test which validates the Rewind functionality on an activity function failure 
        /// with modified (to fail initially) SayHelloWithActivity orchestrator.
        /// </summary>
        [TestMethod]
        public async Task RewindActivityFail()
        {
            using (TestOrchestrationHost host = TestHelpers.GetTestOrchestrationHost(enableExtendedSessions: true))
            {
                await host.StartAsync();

                string singletonInstanceId = $"{Guid.NewGuid():N}";

                var client = await host.StartOrchestrationAsync(
                    typeof(Orchestrations.SayHelloWithActivityFail),
                    input: "World",
                    instanceId: singletonInstanceId);

                var statusFail = await client.WaitForCompletionAsync(TimeSpan.FromSeconds(30));

                Assert.AreEqual(OrchestrationStatus.Failed, statusFail?.OrchestrationStatus);

                Activities.HelloFailActivity.ShouldFail = false;

                await client.RewindAsync("Activity failure test.");

                var statusRewind = await client.WaitForCompletionAsync(TimeSpan.FromSeconds(30));

                Assert.AreEqual(OrchestrationStatus.Completed, statusRewind?.OrchestrationStatus);
                Assert.AreEqual("\"Hello, World!\"", statusRewind?.Output);

                await host.StopAsync();
            }
        }

        [TestMethod]
        public async Task RewindMultipleActivityFail()
        {
            using (TestOrchestrationHost host = TestHelpers.GetTestOrchestrationHost(enableExtendedSessions: true))
            {
                await host.StartAsync();

                string singletonInstanceId = $"Test_{Guid.NewGuid():N}";

                var client = await host.StartOrchestrationAsync(
                    typeof(Orchestrations.FactorialMultipleActivityFail),
                    input: 4,
                    instanceId: singletonInstanceId);

                var statusFail = await client.WaitForCompletionAsync(TimeSpan.FromSeconds(30));

                Assert.AreEqual(OrchestrationStatus.Failed, statusFail?.OrchestrationStatus);

                Activities.MultiplyMultipleActivityFail.ShouldFail1 = false;

                await client.RewindAsync("Rewind for activity failure 1.");

                statusFail = await client.WaitForCompletionAsync(TimeSpan.FromSeconds(30));

                Assert.AreEqual(OrchestrationStatus.Failed, statusFail?.OrchestrationStatus);

                Activities.MultiplyMultipleActivityFail.ShouldFail2 = false;

                await client.RewindAsync("Rewind for activity failure 2.");

                var statusRewind = await client.WaitForCompletionAsync(TimeSpan.FromSeconds(30));

                Assert.AreEqual(OrchestrationStatus.Completed, statusRewind?.OrchestrationStatus);
                Assert.AreEqual("24", statusRewind?.Output);

                await host.StopAsync();
            }
        }

        [TestMethod]
        public async Task RewindSubOrchestrationsTest()
        {
            using (TestOrchestrationHost host = TestHelpers.GetTestOrchestrationHost(enableExtendedSessions: true))
            {
                await host.StartAsync();

                string ParentInstanceId = $"Parent_{Guid.NewGuid():N}";
                string ChildInstanceId = $"Child_{Guid.NewGuid():N}";

                var clientParent = await host.StartOrchestrationAsync(
                    typeof(Orchestrations.ParentWorkflowSubOrchestrationFail),
                    input: true,
                    instanceId: ParentInstanceId);

                var statusFail = await clientParent.WaitForCompletionAsync(TimeSpan.FromSeconds(30));

                Assert.AreEqual(OrchestrationStatus.Failed, statusFail?.OrchestrationStatus);

                Orchestrations.ChildWorkflowSubOrchestrationFail.ShouldFail1 = false;

                await clientParent.RewindAsync("Rewind first suborchestration failure.");

                statusFail = await clientParent.WaitForCompletionAsync(TimeSpan.FromSeconds(30));

                Assert.AreEqual(OrchestrationStatus.Failed, statusFail?.OrchestrationStatus);

                Orchestrations.ChildWorkflowSubOrchestrationFail.ShouldFail2 = false;

                await clientParent.RewindAsync("Rewind second suborchestration failure.");

                var statusRewind = await clientParent.WaitForCompletionAsync(TimeSpan.FromSeconds(30));

                Assert.AreEqual(OrchestrationStatus.Completed, statusRewind?.OrchestrationStatus);

                await host.StopAsync();
            }
        }

        [TestMethod]
        public async Task RewindSubOrchestrationActivityTest()
        {
            using (TestOrchestrationHost host = TestHelpers.GetTestOrchestrationHost(enableExtendedSessions: true))
            {
                await host.StartAsync();

                string ParentInstanceId = $"Parent_{Guid.NewGuid():N}";
                string ChildInstanceId = $"Child_{Guid.NewGuid():N}";

                var clientParent = await host.StartOrchestrationAsync(
                    typeof(Orchestrations.ParentWorkflowSubOrchestrationActivityFail),
                    input: true,
                    instanceId: ParentInstanceId);

                var statusFail = await clientParent.WaitForCompletionAsync(TimeSpan.FromSeconds(30));

                Assert.AreEqual(OrchestrationStatus.Failed, statusFail?.OrchestrationStatus);

                Activities.HelloFailSubOrchestrationActivity.ShouldFail1 = false;

                await clientParent.RewindAsync("Rewinding 1: child should still fail.");

                statusFail = await clientParent.WaitForCompletionAsync(TimeSpan.FromSeconds(30));

                Assert.AreEqual(OrchestrationStatus.Failed, statusFail?.OrchestrationStatus);

                Activities.HelloFailSubOrchestrationActivity.ShouldFail2 = false;

                await clientParent.RewindAsync("Rewinding 2: child should complete.");

                var statusRewind = await clientParent.WaitForCompletionAsync(TimeSpan.FromSeconds(30));

                Assert.AreEqual(OrchestrationStatus.Completed, statusRewind?.OrchestrationStatus);

                await host.StopAsync();
            }
        }

        [TestMethod]
        public async Task RewindNestedSubOrchestrationTest()
        {
            using (TestOrchestrationHost host = TestHelpers.GetTestOrchestrationHost(enableExtendedSessions: true))
            {
                await host.StartAsync();

                string GrandparentInstanceId = $"Grandparent_{Guid.NewGuid():N}";
                string ChildInstanceId = $"Child_{Guid.NewGuid():N}";

                var clientGrandparent = await host.StartOrchestrationAsync(
                    typeof(Orchestrations.GrandparentWorkflowNestedActivityFail),
                    input: true,
                    instanceId: GrandparentInstanceId);

                var statusFail = await clientGrandparent.WaitForCompletionAsync(TimeSpan.FromSeconds(30));

                Assert.AreEqual(OrchestrationStatus.Failed, statusFail?.OrchestrationStatus);

                Activities.HelloFailNestedSuborchestration.ShouldFail1 = false;

                await clientGrandparent.RewindAsync("Rewind 1: Nested child activity still fails.");

                Assert.AreEqual(OrchestrationStatus.Failed, statusFail?.OrchestrationStatus);

                Activities.HelloFailNestedSuborchestration.ShouldFail2 = false;

                await clientGrandparent.RewindAsync("Rewind 2: Nested child activity completes.");

                var statusRewind = await clientGrandparent.WaitForCompletionAsync(TimeSpan.FromSeconds(30));

                Assert.AreEqual(OrchestrationStatus.Completed, statusRewind?.OrchestrationStatus);
                //Assert.AreEqual("\"Hello, Catherine!\"", statusRewind?.Output);

                await host.StopAsync();
            }
        }

        [DataTestMethod]
        [DataRow(true)]
        [DataRow(false)]
        public async Task TimerCancellation(bool enableExtendedSessions)
        {
            using (TestOrchestrationHost host = TestHelpers.GetTestOrchestrationHost(enableExtendedSessions))
            {
                await host.StartAsync();

                var timeout = TimeSpan.FromSeconds(10);
                var client = await host.StartOrchestrationAsync(typeof(Orchestrations.Approval), timeout);

                // Need to wait for the instance to start before sending events to it.
                // TODO: This requirement may not be ideal and should be revisited.
                await client.WaitForStartupAsync(TimeSpan.FromSeconds(10));
                await client.RaiseEventAsync("approval", eventData: true);

                var status = await client.WaitForCompletionAsync(TimeSpan.FromSeconds(30));
                Assert.AreEqual(OrchestrationStatus.Completed, status?.OrchestrationStatus);
                Assert.AreEqual("Approved", JToken.Parse(status?.Output));

                await host.StopAsync();
            }
        }

        /// <summary>
        /// End-to-end test which validates the handling of durable timer expiration.
        /// </summary>
        [DataTestMethod]
        [DataRow(true)]
        [DataRow(false)]
        public async Task TimerExpiration(bool enableExtendedSessions)
        {
            using (TestOrchestrationHost host = TestHelpers.GetTestOrchestrationHost(enableExtendedSessions))
            {
                await host.StartAsync();

                var timeout = TimeSpan.FromSeconds(10);
                var client = await host.StartOrchestrationAsync(typeof(Orchestrations.Approval), timeout);

                // Need to wait for the instance to start before sending events to it.
                // TODO: This requirement may not be ideal and should be revisited.
                await client.WaitForStartupAsync(TimeSpan.FromSeconds(10));

                // Don't send any notification - let the internal timeout expire

                var status = await client.WaitForCompletionAsync(TimeSpan.FromSeconds(20));
                Assert.AreEqual(OrchestrationStatus.Completed, status?.OrchestrationStatus);
                Assert.AreEqual("Expired", JToken.Parse(status?.Output));

                await host.StopAsync();
            }
        }

        /// <summary>
        /// End-to-end test which validates that orchestrations run concurrently of each other (up to 100 by default).
        /// </summary>
        [DataTestMethod]
        [DataRow(true)]
        [DataRow(false)]
        public async Task OrchestrationConcurrency(bool enableExtendedSessions)
        {
            using (TestOrchestrationHost host = TestHelpers.GetTestOrchestrationHost(enableExtendedSessions))
            {
                await host.StartAsync();

                Func<Task> orchestrationStarter = async delegate ()
                {
                    var timeout = TimeSpan.FromSeconds(10);
                    var client = await host.StartOrchestrationAsync(typeof(Orchestrations.Approval), timeout);
                    await client.WaitForCompletionAsync(TimeSpan.FromSeconds(60));

                    // Don't send any notification - let the internal timeout expire
                };

                int iterations = 10;
                var tasks = new Task[iterations];
                for (int i = 0; i < iterations; i++)
                {
                    tasks[i] = orchestrationStarter();
                }

                // The 10 orchestrations above (which each delay for 10 seconds) should all complete in less than 60 seconds.
                Task parallelOrchestrations = Task.WhenAll(tasks);
                Task timeoutTask = Task.Delay(TimeSpan.FromSeconds(60));

                Task winner = await Task.WhenAny(parallelOrchestrations, timeoutTask);
                Assert.AreEqual(parallelOrchestrations, winner);

                await host.StopAsync();
            }
        }

        /// <summary>
        /// End-to-end test which validates the orchestrator's exception handling behavior.
        /// </summary>
        [DataTestMethod]
        [DataRow(true)]
        [DataRow(false)]
        public async Task HandledActivityException(bool enableExtendedSessions)
        {
            using (TestOrchestrationHost host = TestHelpers.GetTestOrchestrationHost(enableExtendedSessions))
            {
                await host.StartAsync();

                // Empty string input should result in ArgumentNullException in the orchestration code.
                var client = await host.StartOrchestrationAsync(typeof(Orchestrations.TryCatchLoop), 5);
                var status = await client.WaitForCompletionAsync(TimeSpan.FromSeconds(15));

                Assert.AreEqual(OrchestrationStatus.Completed, status?.OrchestrationStatus);
                Assert.AreEqual(5, JToken.Parse(status?.Output));

                await host.StopAsync();
            }
        }

        /// <summary>
        /// End-to-end test which validates the handling of unhandled exceptions generated from orchestrator code.
        /// </summary>
        [DataTestMethod]
        [DataRow(true)]
        [DataRow(false)]
        public async Task UnhandledOrchestrationException(bool enableExtendedSessions)
        {
            using (TestOrchestrationHost host = TestHelpers.GetTestOrchestrationHost(enableExtendedSessions))
            {
                await host.StartAsync();

                // Empty string input should result in ArgumentNullException in the orchestration code.
                var client = await host.StartOrchestrationAsync(typeof(Orchestrations.Throw), "");
                var status = await client.WaitForCompletionAsync(TimeSpan.FromSeconds(30));

                Assert.AreEqual(OrchestrationStatus.Failed, status?.OrchestrationStatus);
                Assert.IsTrue(status?.Output.Contains("null") == true);

                await host.StopAsync();
            }
        }

        /// <summary>
        /// End-to-end test which validates the handling of unhandled exceptions generated from activity code.
        /// </summary>
        [DataTestMethod]
        [DataRow(true)]
        [DataRow(false)]
        public async Task UnhandledActivityException(bool enableExtendedSessions)
        {
            using (TestOrchestrationHost host = TestHelpers.GetTestOrchestrationHost(enableExtendedSessions))
            {
                await host.StartAsync();

                string message = "Kah-BOOOOM!!!";
                var client = await host.StartOrchestrationAsync(typeof(Orchestrations.Throw), message);
                var status = await client.WaitForCompletionAsync(TimeSpan.FromSeconds(30));

                Assert.AreEqual(OrchestrationStatus.Failed, status?.OrchestrationStatus);
                Assert.IsTrue(status?.Output.Contains(message) == true);

                await host.StopAsync();
            }
        }

        /// <summary>
        /// Fan-out/fan-in test which ensures each operation is run only once.
        /// </summary>
        [DataTestMethod]
        [DataRow(true)]
        [DataRow(false)]
        public async Task FanOutToTableStorage(bool enableExtendedSessions)
        {
            using (TestOrchestrationHost host = TestHelpers.GetTestOrchestrationHost(enableExtendedSessions))
            {
                await host.StartAsync();

                int iterations = 100;

                var client = await host.StartOrchestrationAsync(typeof(Orchestrations.MapReduceTableStorage), iterations);
                var status = await client.WaitForCompletionAsync(TimeSpan.FromSeconds(120));

                Assert.AreEqual(OrchestrationStatus.Completed, status?.OrchestrationStatus);
                Assert.AreEqual(iterations, int.Parse(status?.Output));

                await host.StopAsync();
            }
        }

        /// <summary>
        /// Test which validates the ETW event source.
        /// </summary>
        [TestMethod]
        public void ValidateEventSource()
        {
#if NETCOREAPP
            EventSourceAnalyzer.InspectAll(AnalyticsEventSource.Log);
#else
            try
            {
                EventSourceAnalyzer.InspectAll(AnalyticsEventSource.Log);
            }
            catch (FormatException)
            {
                Assert.Inconclusive("Known issue with .NET Framework, EventSourceAnalyzer, and DateTime parameters");
            }
#endif
        }

        /// <summary>
        /// End-to-end test which validates that orchestrations with <=60KB text message sizes can run successfully.
        /// </summary>
        [DataTestMethod]
        [DataRow(true)]
        [DataRow(false)]
        public async Task SmallTextMessagePayloads(bool enableExtendedSessions)
        {
            using (TestOrchestrationHost host = TestHelpers.GetTestOrchestrationHost(enableExtendedSessions))
            {
                await host.StartAsync();

                // Generate a small random string payload
                const int TargetPayloadSize = 1 * 1024; // 1 KB
                const string Chars = "ABCDEFGHIJKLMNOPQRSTUVWXYZabcdefghijklmnopqrstuvwxyz0123456789 {}/<>.-";
                var sb = new StringBuilder();
                var random = new Random();
                while (Encoding.Unicode.GetByteCount(sb.ToString()) < TargetPayloadSize)
                {
                    for (int i = 0; i < 1000; i++)
                    {
                        sb.Append(Chars[random.Next(Chars.Length)]);
                    }
                }

                string message = sb.ToString();
                var client = await host.StartOrchestrationAsync(typeof(Orchestrations.Echo), message);
                var status = await client.WaitForCompletionAsync(TimeSpan.FromSeconds(60));

                Assert.AreEqual(OrchestrationStatus.Completed, status?.OrchestrationStatus);
                Assert.AreEqual(message, JToken.Parse(status?.Output));

                await host.StopAsync();
            }
        }

        /// <summary>
        /// End-to-end test which validates that orchestrations with > 60KB text message sizes can run successfully.
        /// </summary>
        [DataTestMethod]
        [DataRow(true)]
        [DataRow(false)]
        public async Task LargeQueueTextMessagePayloads_BlobUrl(bool enableExtendedSessions)
        {
            // Small enough to be a small table message, but a large queue message
            const int largeMessageSize = 25 * 1024;

            using (TestOrchestrationHost host = TestHelpers.GetTestOrchestrationHost(enableExtendedSessions, fetchLargeMessages: false))
            {
                await host.StartAsync();

                string message = this.GenerateMediumRandomStringPayload(largeMessageSize, utf8ByteSize: 3, utf16ByteSize: 2).ToString();
                var client = await host.StartOrchestrationAsync(typeof(Orchestrations.Echo), message);
                var status = await client.WaitForCompletionAsync(TimeSpan.FromMinutes(2));

                Assert.AreEqual(OrchestrationStatus.Completed, status?.OrchestrationStatus);
                Assert.AreEqual(message, JToken.Parse(status?.Output));
                Assert.AreEqual(message, JToken.Parse(status.Input));

                await host.StopAsync();
            }
        }

        /// <summary>
        /// End-to-end test which validates that orchestrations with > 60KB text message sizes can run successfully.
        /// </summary>
        [DataTestMethod]
        [DataRow(true)]
        [DataRow(false)]
        public async Task LargeTableTextMessagePayloads_SizeViolation_BlobUrl(bool enableExtendedSessions)
        {
            // Small enough to be a small queue message, but a large table message due to UTF encoding differences of ASCII characters
            const int largeMessageSize = 32 * 1024;

            using (TestOrchestrationHost host = TestHelpers.GetTestOrchestrationHost(enableExtendedSessions, fetchLargeMessages: false))
            {
                await host.StartAsync();

                string message = this.GenerateMediumRandomStringPayload(largeMessageSize, utf8ByteSize: 1, utf16ByteSize: 2).ToString();
                var client = await host.StartOrchestrationAsync(typeof(Orchestrations.Echo), message);
                var status = await client.WaitForCompletionAsync(TimeSpan.FromMinutes(2));

                Assert.AreEqual(OrchestrationStatus.Completed, status?.OrchestrationStatus);
                await ValidateLargeMessageBlobUrlAsync(
                    host.TaskHub,
                    client.InstanceId,
                    status?.Input,
                    Encoding.UTF8.GetByteCount(message));
                await ValidateLargeMessageBlobUrlAsync(
                    host.TaskHub,
                    client.InstanceId,
                    status?.Output,
                    Encoding.UTF8.GetByteCount(message));
                await host.StopAsync();
            }
        }

        /// <summary>
        /// End-to-end test which validates that orchestrations with > 60KB text message sizes can run successfully.
        /// </summary>
        [DataTestMethod]
        [DataRow(true)]
        [DataRow(false)]
        public async Task LargeOverallTextMessagePayloads_BlobUrl(bool enableExtendedSessions)
        {
            const int largeMessageSize = 80 * 1024;

            using (TestOrchestrationHost host = TestHelpers.GetTestOrchestrationHost(enableExtendedSessions, fetchLargeMessages: false))
            {
                await host.StartAsync();

                string message = this.GenerateMediumRandomStringPayload(numChars: largeMessageSize).ToString();
                var client = await host.StartOrchestrationAsync(typeof(Orchestrations.Echo), message);
                var status = await client.WaitForCompletionAsync(TimeSpan.FromMinutes(2));

                Assert.AreEqual(OrchestrationStatus.Completed, status?.OrchestrationStatus);
                await ValidateLargeMessageBlobUrlAsync(
                    host.TaskHub,
                    client.InstanceId,
                    status?.Input,
                    Encoding.UTF8.GetByteCount(message));
                await ValidateLargeMessageBlobUrlAsync(
                    host.TaskHub,
                    client.InstanceId,
                    status?.Output,
                    Encoding.UTF8.GetByteCount(message));

                Assert.IsTrue(status.Output.EndsWith("-Result.json.gz"));
                Assert.IsTrue(status.Input.EndsWith("-Input.json.gz"));

                await host.StopAsync();
            }
        }

        /// <summary>
        /// End-to-end test which validates that orchestrations with > 60KB text message sizes can run successfully.
        /// </summary>
        [DataTestMethod]
        [DataRow(true)]
        [DataRow(false)]
        public async Task LargeTextMessagePayloads_FetchLargeMessages(bool enableExtendedSessions)
        {
            using (TestOrchestrationHost host = TestHelpers.GetTestOrchestrationHost(enableExtendedSessions, fetchLargeMessages: true))
            {
                await host.StartAsync();

                string message = this.GenerateMediumRandomStringPayload().ToString();
                var client = await host.StartOrchestrationAsync(typeof(Orchestrations.Echo), message);
                var status = await client.WaitForCompletionAsync(TimeSpan.FromMinutes(2));

                Assert.AreEqual(OrchestrationStatus.Completed, status?.OrchestrationStatus);
                Assert.AreEqual(message, JToken.Parse(status?.Input));
                Assert.AreEqual(message, JToken.Parse(status?.Output));

                await host.StopAsync();
            }
        }

        /// <summary>
        /// End-to-end test which validates that orchestrations with > 60KB text message sizes can run successfully.
        /// </summary>
        [DataTestMethod]
        [DataRow(true)]
        [DataRow(false)]
        public async Task LargeTableTextMessagePayloads_FetchLargeMessages(bool enableExtendedSessions)
        {
            // Small enough to be a small queue message, but a large table message due to UTF encoding differences of ASCII characters
            const int largeMessageSize = 32 * 1024;
            using (TestOrchestrationHost host = TestHelpers.GetTestOrchestrationHost(enableExtendedSessions, fetchLargeMessages: true))
            {
                await host.StartAsync();

                string message = this.GenerateMediumRandomStringPayload(largeMessageSize, utf8ByteSize: 1, utf16ByteSize: 2).ToString();
                var client = await host.StartOrchestrationAsync(typeof(Orchestrations.Echo), message);
                var status = await client.WaitForCompletionAsync(TimeSpan.FromMinutes(2));

                Assert.AreEqual(OrchestrationStatus.Completed, status?.OrchestrationStatus);
                Assert.AreEqual(message, JToken.Parse(status?.Input));
                Assert.AreEqual(message, JToken.Parse(status?.Output));

                await host.StopAsync();
            }
        }

        [TestMethod]
        public async Task TagsAreAvailableInOrchestrationState()
        {
            const string TagMessage = "message";
            const string Tag = "tag";

            using TestOrchestrationHost host = TestHelpers.GetTestOrchestrationHost(enableExtendedSessions: false, fetchLargeMessages: true);
            await host.StartAsync();
            var tags = new Dictionary<string, string> { { Tag, TagMessage } };
            var client = await host.StartOrchestrationAsync(typeof(Orchestrations.Echo), "Hello, world!", tags: tags);
            var statuses = await client.GetStateAsync(client.InstanceId);
            var status = statuses.Single();

            Assert.IsNotNull(status.Tags);
            Assert.AreEqual(1, status.Tags.Count);
            Assert.IsTrue(status.Tags.TryGetValue(Tag, out string actualMessage));
            Assert.AreEqual(TagMessage, actualMessage);

            await host.StopAsync();
        }

        /// <summary>
        /// End-to-end test which validates that orchestrations with > 60KB of tag data can be run successfully.
        /// </summary>
        [TestMethod]
        public async Task LargeOrchestrationTags()
        {
            const int largeMessageSize = 64 * 1024;
            using TestOrchestrationHost host = TestHelpers.GetTestOrchestrationHost(enableExtendedSessions: false, fetchLargeMessages: true);
            await host.StartAsync();

            string bigMessage = this.GenerateMediumRandomStringPayload(largeMessageSize, utf8ByteSize: 1, utf16ByteSize: 2).ToString();
            var bigTags = new Dictionary<string, string> { { "BigTag", bigMessage } };
            var client = await host.StartOrchestrationAsync(typeof(Orchestrations.Echo), "Hello, world!", tags: bigTags);
            var status = await client.WaitForCompletionAsync(TimeSpan.FromSeconds(30));

            Assert.AreEqual(OrchestrationStatus.Completed, status?.OrchestrationStatus);
            Assert.IsNotNull(status?.Tags);
            Assert.AreEqual(bigTags.Count, status.Tags.Count);
            Assert.IsTrue(bigTags.TryGetValue("BigTag", out string actualMessage));
            Assert.AreEqual(bigMessage, actualMessage);

            await host.StopAsync();
        }

        /// <summary>
        /// End-to-end test which validates that orchestrations with > 60KB text message sizes can run successfully.
        /// </summary>
        [DataTestMethod]
        [DataRow(true)]
        [DataRow(false)]
        public async Task NonBlobUriPayload_FetchLargeMessages_RetainsOriginalPayload(bool enableExtendedSessions)
        {
            using (TestOrchestrationHost host = TestHelpers.GetTestOrchestrationHost(enableExtendedSessions, fetchLargeMessages: true))
            {
                await host.StartAsync();

                string message = "https://anygivenurl.azurewebsites.net";
                var client = await host.StartOrchestrationAsync(typeof(Orchestrations.Echo), message);
                var status = await client.WaitForCompletionAsync(TimeSpan.FromMinutes(2));

                Assert.AreEqual(OrchestrationStatus.Completed, status?.OrchestrationStatus);
                Assert.AreEqual(message, JToken.Parse(status?.Input));
                Assert.AreEqual(message, JToken.Parse(status?.Output));

                await host.StopAsync();
            }
        }

        /// <summary>
        /// End-to-end test which validates that orchestrations with > 60KB text message sizes can run successfully.
        /// </summary>
        [DataTestMethod]
        [DataRow(true)]
        [DataRow(false)]
        public async Task LargeTextMessagePayloads_FetchLargeMessages_QueryState(bool enableExtendedSessions)
        {
            using (TestOrchestrationHost host = TestHelpers.GetTestOrchestrationHost(enableExtendedSessions, fetchLargeMessages: true))
            {
                await host.StartAsync();

                string message = this.GenerateMediumRandomStringPayload().ToString();
                var client = await host.StartOrchestrationAsync(typeof(Orchestrations.Echo), message);
                var status = await client.WaitForCompletionAsync(TimeSpan.FromMinutes(2));

                //Ensure that orchestration state querying also retrieves messages 
                status = (await client.GetStateAsync(status.OrchestrationInstance.InstanceId)).First();

                Assert.AreEqual(OrchestrationStatus.Completed, status?.OrchestrationStatus);
                Assert.AreEqual(message, JToken.Parse(status?.Input));
                Assert.AreEqual(message, JToken.Parse(status?.Output));

                await host.StopAsync();
            }
        }

        /// <summary>
        /// End-to-end test which validates that exception messages that are considered valid Urls in the Uri.TryCreate() method
        /// are handled with an additional Uri format check
        /// </summary>
        [DataTestMethod]
        [DataRow(true)]
        [DataRow(false)]
        public async Task LargeTextMessagePayloads_URIFormatCheck(bool enableExtendedSessions)
        {
            using (TestOrchestrationHost host = TestHelpers.GetTestOrchestrationHost(enableExtendedSessions, fetchLargeMessages: true))
            {
                await host.StartAsync();

                string message = this.GenerateMediumRandomStringPayload().ToString();
                var client = await host.StartOrchestrationAsync(typeof(Orchestrations.ThrowException), "durabletask.core.exceptions.taskfailedexception: Task failed with an unhandled exception: This is an invalid operation.)");
                var status = await client.WaitForCompletionAsync(TimeSpan.FromMinutes(2));

                //Ensure that orchestration state querying also retrieves messages 
                status = (await client.GetStateAsync(status.OrchestrationInstance.InstanceId)).First();

                Assert.AreEqual(OrchestrationStatus.Failed, status?.OrchestrationStatus);
                Assert.IsTrue(status?.Output.Contains("invalid operation") == true);

                await host.StopAsync();
            }
        }

        private StringBuilder GenerateMediumRandomStringPayload(int numChars = 128 * 1024, short utf8ByteSize = 1, short utf16ByteSize = 2)
        {
            string Chars;
            if (utf16ByteSize != 2 && utf16ByteSize != 4)
            {
                throw new InvalidOperationException($"No characters have byte size {utf16ByteSize} for UTF16");
            }
            else if (utf8ByteSize < 1 || utf8ByteSize > 4)
            {
                throw new InvalidOperationException($"No characters have byte size {utf8ByteSize} for UTF8.");
            }
            else if (utf8ByteSize == 1 && utf16ByteSize == 2)
            {
                // Use a character set that is small for UTF8 and large for UTF16
                // This allows us to produce a smaller string for UTF8 than UTF16.
                Chars = "ABCDEFGHIJKLMNOPQRSTUVWXYZabcdefghijklmnopqrstuvwxyz0123456789 {}/<>.";
            }
            else if (utf16ByteSize == 2 && utf8ByteSize == 3)
            {
                // Use a character set that is small for UTF16 and large for UTF8
                // This allows us to produce a smaller string for UTF16 than UTF8.
                Chars = "มันสนุกพี่บุ๋มมันโจ๊ะ";
            }
            else
            {
                throw new InvalidOperationException($"This method has not yet added support for characters of utf8 size {utf8ByteSize} and utf16 size {utf16ByteSize}");
            }

            var random = new Random();
            var sb = new StringBuilder();
            for (int i = 0; i < numChars; i++)
            {
                sb.Append(Chars[random.Next(Chars.Length)]);
            }

            return sb;
        }

        /// <summary>
        /// End-to-end test which validates that orchestrations with > 60KB binary bytes message sizes can run successfully.
        /// </summary>
        [DataTestMethod]
        [DataRow(true)]
        [DataRow(false)]
        public async Task LargeBinaryByteMessagePayloads(bool enableExtendedSessions)
        {
            using (TestOrchestrationHost host = TestHelpers.GetTestOrchestrationHost(enableExtendedSessions))
            {
                await host.StartAsync();

                // Construct byte array from large binary file of size 826KB
                string originalFileName = "large.jpeg";
                string currentDirectory = Directory.GetCurrentDirectory();
                string originalFilePath = Path.Combine(currentDirectory, originalFileName);
                byte[] readBytes = File.ReadAllBytes(originalFilePath);

                var client = await host.StartOrchestrationAsync(typeof(Orchestrations.EchoBytes), readBytes);
                var status = await client.WaitForCompletionAsync(TimeSpan.FromMinutes(1));

                Assert.AreEqual(OrchestrationStatus.Completed, status?.OrchestrationStatus);

                byte[] resultBytes = JObject.Parse(status?.Output).ToObject<byte[]>();
                Assert.IsTrue(readBytes.SequenceEqual(resultBytes));

                await host.StopAsync();
            }
        }

        /// <summary>
        /// End-to-end test which validates that orchestrations with > 60KB binary string message sizes can run successfully.
        /// </summary>
        [DataTestMethod]
        [DataRow(true)]
        [DataRow(false)]
        public async Task LargeBinaryStringMessagePayloads(bool enableExtendedSessions)
        {
            using (TestOrchestrationHost host = TestHelpers.GetTestOrchestrationHost(enableExtendedSessions))
            {
                await host.StartAsync();

                // Construct string message from large binary file of size 826KB
                string originalFileName = "large.jpeg";
                string currentDirectory = Directory.GetCurrentDirectory();
                string originalFilePath = Path.Combine(currentDirectory, originalFileName);
                byte[] readBytes = File.ReadAllBytes(originalFilePath);
                string message = Convert.ToBase64String(readBytes);

                var client = await host.StartOrchestrationAsync(typeof(Orchestrations.Echo), message);
                var status = await client.WaitForCompletionAsync(TimeSpan.FromMinutes(1));

                Assert.AreEqual(OrchestrationStatus.Completed, status?.OrchestrationStatus);

                // Large message payloads may actually get bigger when stored in blob storage.
                string result = JToken.Parse(status?.Output).ToString();
                Assert.AreEqual(message, result);

                await host.StopAsync();
            }
        }

        /// <summary>
        /// End-to-end test which validates that a completed singleton instance can be recreated.
        /// </summary>
        [DataTestMethod]
        [DataRow(true)]
        [DataRow(false)]
        public async Task RecreateCompletedInstance(bool enableExtendedSessions)
        {
            using (TestOrchestrationHost host = TestHelpers.GetTestOrchestrationHost(enableExtendedSessions))
            {
                await host.StartAsync();

                string singletonInstanceId = $"HelloSingleton_{Guid.NewGuid():N}";

                var client = await host.StartOrchestrationAsync(
                    typeof(Orchestrations.SayHelloWithActivity),
                    input: "One",
                    instanceId: singletonInstanceId);
                var status = await client.WaitForCompletionAsync(TimeSpan.FromSeconds(30));

                Assert.AreEqual(OrchestrationStatus.Completed, status?.OrchestrationStatus);
                Assert.AreEqual("One", JToken.Parse(status?.Input));
                Assert.AreEqual("Hello, One!", JToken.Parse(status?.Output));

                client = await host.StartOrchestrationAsync(
                    typeof(Orchestrations.SayHelloWithActivity),
                    input: "Two",
                    instanceId: singletonInstanceId);
                status = await client.WaitForCompletionAsync(TimeSpan.FromSeconds(30));

                Assert.AreEqual(OrchestrationStatus.Completed, status?.OrchestrationStatus);
                Assert.AreEqual("Two", JToken.Parse(status?.Input));
                Assert.AreEqual("Hello, Two!", JToken.Parse(status?.Output));

                await host.StopAsync();
            }
        }

        /// <summary>
        /// End-to-end test which validates that a failed singleton instance can be recreated.
        /// </summary>
        [DataTestMethod]
        [DataRow(true)]
        [DataRow(false)]
        public async Task RecreateFailedInstance(bool enableExtendedSessions)
        {
            using (TestOrchestrationHost host = TestHelpers.GetTestOrchestrationHost(enableExtendedSessions))
            {
                await host.StartAsync();

                string singletonInstanceId = $"HelloSingleton_{Guid.NewGuid():N}";

                var client = await host.StartOrchestrationAsync(
                    typeof(Orchestrations.SayHelloWithActivity),
                    input: null, // this will cause the orchestration to fail
                    instanceId: singletonInstanceId);
                var status = await client.WaitForCompletionAsync(TimeSpan.FromSeconds(30));

                Assert.AreEqual(OrchestrationStatus.Failed, status?.OrchestrationStatus);

                client = await host.StartOrchestrationAsync(
                    typeof(Orchestrations.SayHelloWithActivity),
                    input: "NotNull",
                    instanceId: singletonInstanceId);
                status = await client.WaitForCompletionAsync(TimeSpan.FromSeconds(30));

                Assert.AreEqual(OrchestrationStatus.Completed, status?.OrchestrationStatus);
                Assert.AreEqual("Hello, NotNull!", JToken.Parse(status?.Output));

                await host.StopAsync();
            }
        }

        /// <summary>
        /// End-to-end test which validates that a terminated orchestration can be recreated.
        /// </summary>
        [DataTestMethod]
        [DataRow(true)]
        [DataRow(false)]
        public async Task RecreateTerminatedInstance(bool enableExtendedSessions)
        {
            using (TestOrchestrationHost host = TestHelpers.GetTestOrchestrationHost(enableExtendedSessions))
            {
                await host.StartAsync();

                string singletonInstanceId = $"SingletonCounter_{Guid.NewGuid():N}";

                // Using the counter orchestration because it will wait indefinitely for input.
                var client = await host.StartOrchestrationAsync(
                    typeof(Orchestrations.Counter),
                    input: -1,
                    instanceId: singletonInstanceId);

                // Need to wait for the instance to start before we can terminate it.
                await client.WaitForStartupAsync(TimeSpan.FromSeconds(10));

                await client.TerminateAsync("sayōnara");

                var status = await client.WaitForCompletionAsync(TimeSpan.FromSeconds(10));

                Assert.AreEqual(OrchestrationStatus.Terminated, status?.OrchestrationStatus);
                Assert.AreEqual("-1", status?.Input);
                Assert.AreEqual("sayōnara", status?.Output);

                client = await host.StartOrchestrationAsync(
                    typeof(Orchestrations.Counter),
                    input: 0,
                    instanceId: singletonInstanceId);
                status = await client.WaitForStartupAsync(TimeSpan.FromSeconds(10));

                Assert.AreEqual(OrchestrationStatus.Running, status?.OrchestrationStatus);
                Assert.AreEqual("0", status?.Input);

                await host.StopAsync();
            }
        }

        /// <summary>
        /// End-to-end test which validates that a running orchestration can be recreated.
        /// </summary>
        [DataTestMethod]
        [DataRow(true)]
        [DataRow(false)]
        public async Task RecreateRunningInstance(bool enableExtendedSessions)
        {
            using (TestOrchestrationHost host = TestHelpers.GetTestOrchestrationHost(
                enableExtendedSessions,
                extendedSessionTimeoutInSeconds: 15))
            {
                await host.StartAsync();

                string singletonInstanceId = $"SingletonCounter_{DateTime.Now:o}";

                // Using the counter orchestration because it will wait indefinitely for input.
                var client = await host.StartOrchestrationAsync(
                    typeof(Orchestrations.Counter),
                    input: 0,
                    instanceId: singletonInstanceId);

                var status = await client.WaitForStartupAsync(TimeSpan.FromSeconds(10));

                Assert.AreEqual(OrchestrationStatus.Running, status?.OrchestrationStatus);
                Assert.AreEqual("0", status?.Input);
                Assert.AreEqual(null, status?.Output);

                client = await host.StartOrchestrationAsync(
                    typeof(Orchestrations.Counter),
                    input: 99,
                    instanceId: singletonInstanceId);

                // Note that with extended sessions, the startup time may take longer because the dispatcher
                // will wait for the current extended session to expire before the new create message is accepted.
                status = await client.WaitForStartupAsync(TimeSpan.FromSeconds(20));

                Assert.AreEqual(OrchestrationStatus.Running, status?.OrchestrationStatus);
                Assert.AreEqual("99", status?.Input);

                await host.StopAsync();
            }
        }

        /// <summary>
        /// End-to-end test which validates that an orchestration can continue processing
        /// even after its extended session has expired.
        /// </summary>
        [TestMethod]
        public async Task ExtendedSessions_SessionTimeout()
        {
            const int SessionTimeoutInseconds = 5;
            using (TestOrchestrationHost host = TestHelpers.GetTestOrchestrationHost(
                enableExtendedSessions: true,
                extendedSessionTimeoutInSeconds: SessionTimeoutInseconds))
            {
                await host.StartAsync();

                string singletonInstanceId = $"SingletonCounter_{DateTime.Now:o}";

                // Using the counter orchestration because it will wait indefinitely for input.
                var client = await host.StartOrchestrationAsync(
                    typeof(Orchestrations.Counter),
                    input: 0,
                    instanceId: singletonInstanceId);

                var status = await client.WaitForStartupAsync(TimeSpan.FromSeconds(10));

                Assert.AreEqual(OrchestrationStatus.Running, status?.OrchestrationStatus);
                Assert.AreEqual("0", status?.Input);
                Assert.AreEqual(null, status?.Output);

                // Delay long enough for the session to expire
                await Task.Delay(TimeSpan.FromSeconds(SessionTimeoutInseconds + 1));

                await client.RaiseEventAsync("operation", "incr");
                await Task.Delay(TimeSpan.FromSeconds(2));

                // Make sure it's still running and didn't complete early (or fail).
                status = await client.GetStatusAsync();
                Assert.IsTrue(
                    status?.OrchestrationStatus == OrchestrationStatus.Running ||
                    status?.OrchestrationStatus == OrchestrationStatus.ContinuedAsNew);

                // The end message will cause the actor to complete itself.
                await client.RaiseEventAsync("operation", "end");

                status = await client.WaitForCompletionAsync(TimeSpan.FromSeconds(10));

                Assert.AreEqual(OrchestrationStatus.Completed, status?.OrchestrationStatus);
                Assert.AreEqual(1, JToken.Parse(status?.Output));

                await host.StopAsync();
            }
        }

        /// <summary>
        /// Tests an orchestration that does two consecutive fan-out, fan-ins.
        /// This is a regression test for https://github.com/Azure/durabletask/issues/241.
        /// </summary>
        [DataTestMethod]
        [DataRow(true)]
        [DataRow(false)]
        public async Task DoubleFanOut(bool enableExtendedSessions)
        {
            using (TestOrchestrationHost host = TestHelpers.GetTestOrchestrationHost(enableExtendedSessions))
            {
                await host.StartAsync();

                var client = await host.StartOrchestrationAsync(typeof(Orchestrations.DoubleFanOut), null);
                var status = await client.WaitForCompletionAsync(TimeSpan.FromSeconds(30));

                Assert.AreEqual(OrchestrationStatus.Completed, status?.OrchestrationStatus);
                await host.StopAsync();
            }
        }

        private static async Task ValidateLargeMessageBlobUrlAsync(string taskHubName, string instanceId, string value, int originalPayloadSize = 0)
        {
            string sanitizedInstanceId = KeySanitation.EscapePartitionKey(instanceId);

            var serviceClient = new BlobServiceClient(TestHelpers.GetTestStorageAccountConnectionString());
            Assert.IsTrue(value.StartsWith(serviceClient.Uri.OriginalString));
            Assert.IsTrue(value.Contains("/" + sanitizedInstanceId + "/"));
            Assert.IsTrue(value.EndsWith(".json.gz"));

            string blobName = value.Split('/').Last();
            Assert.IsTrue(await new Blob(serviceClient, new Uri(value)).ExistsAsync(), $"Blob named {blobName} is expected to exist.");

            string containerName = $"{taskHubName.ToLowerInvariant()}-largemessages";
            BlobContainerClient container = serviceClient.GetBlobContainerClient(containerName);
            Assert.IsTrue(await container.ExistsAsync(), $"Blob container {containerName} is expected to exist.");
            BlobItem blob = await container
                .GetBlobsByHierarchyAsync(BlobTraits.Metadata, prefix: sanitizedInstanceId)
                .Where(x => x.IsBlob && x.Blob.Name == sanitizedInstanceId + "/" + blobName)
                .Select(x => x.Blob)
                .SingleOrDefaultAsync();
            Assert.IsNotNull(blob);

            if (originalPayloadSize > 0)
            {
                Assert.IsTrue(blob.Properties.ContentLength < originalPayloadSize, "Blob is expected to be compressed");
            }
        }

        /// <summary>
        /// Tests the behavior of <see cref="SessionAbortedException"/> from orchestrations and activities.
        /// </summary>
        [DataTestMethod]
        [DataRow(true)]
        [DataRow(false)]
        public async Task AbortOrchestrationAndActivity(bool enableExtendedSessions)
        {
            using (TestOrchestrationHost host = TestHelpers.GetTestOrchestrationHost(enableExtendedSessions))
            {
                await host.StartAsync();

                string input = Guid.NewGuid().ToString();
                var client = await host.StartOrchestrationAsync(typeof(Orchestrations.AbortSessionOrchestration), input);
                var status = await client.WaitForCompletionAsync(StandardTimeout);

                Assert.AreEqual(OrchestrationStatus.Completed, status?.OrchestrationStatus);
                Assert.IsNotNull(status.Output);
                Assert.AreEqual("True", JToken.Parse(status.Output));
                await host.StopAsync();
            }
        }

        /// <summary>
        /// Validates scheduled starts, ensuring they are executed according to defined start date time
        /// </summary>
        /// <param name="enableExtendedSessions"></param>
        /// <returns></returns>
        [DataTestMethod]
        [DataRow(true)]
        [DataRow(false)]
        public async Task ScheduledStart_Inline(bool enableExtendedSessions)
        {
            using (TestOrchestrationHost host = TestHelpers.GetTestOrchestrationHost(enableExtendedSessions))
            {
                await host.StartAsync();

                var expectedStartTime = DateTime.UtcNow.AddSeconds(30);
                var clientStartingIn30Seconds = await host.StartOrchestrationAsync(typeof(Orchestrations.CurrentTimeInline), "Current Time!", startAt: expectedStartTime);
                var clientStartingNow = await host.StartOrchestrationAsync(typeof(Orchestrations.CurrentTimeInline), "Current Time!");

                var statusStartingNow = clientStartingNow.WaitForCompletionAsync(TimeSpan.FromSeconds(30));
                var statusStartingIn30Seconds = clientStartingIn30Seconds.WaitForCompletionAsync(TimeSpan.FromSeconds(60));

                await Task.WhenAll(statusStartingNow, statusStartingIn30Seconds);

                Assert.AreEqual(OrchestrationStatus.Completed, statusStartingNow.Result?.OrchestrationStatus);
                Assert.AreEqual("Current Time!", JToken.Parse(statusStartingNow.Result?.Input));
                Assert.IsNull(statusStartingNow.Result.ScheduledStartTime);

                Assert.AreEqual(OrchestrationStatus.Completed, statusStartingIn30Seconds.Result?.OrchestrationStatus);
                Assert.AreEqual("Current Time!", JToken.Parse(statusStartingIn30Seconds.Result?.Input));
                Assert.AreEqual(expectedStartTime, statusStartingIn30Seconds.Result.ScheduledStartTime);

                var startNowResult = (DateTime)JToken.Parse(statusStartingNow.Result?.Output);
                var startIn30SecondsResult = (DateTime)JToken.Parse(statusStartingIn30Seconds.Result?.Output);

                Assert.IsTrue(startIn30SecondsResult > startNowResult);
                Assert.IsTrue(startIn30SecondsResult >= expectedStartTime);

                await host.StopAsync();
            }
        }

        /// <summary>
        /// Validates scheduled starts, ensuring they are executed according to defined start date time
        /// </summary>
        /// <param name="enableExtendedSessions"></param>
        /// <returns></returns>
        [DataTestMethod]
        [DataRow(true)]
        [DataRow(false)]
        public async Task ScheduledStart_Activity(bool enableExtendedSessions)
        {
            using (TestOrchestrationHost host = TestHelpers.GetTestOrchestrationHost(enableExtendedSessions))
            {
                await host.StartAsync();

                var expectedStartTime = DateTime.UtcNow.AddSeconds(30);
                var clientStartingIn30Seconds = await host.StartOrchestrationAsync(typeof(Orchestrations.CurrentTimeActivity), "Current Time!", startAt: expectedStartTime);
                var clientStartingNow = await host.StartOrchestrationAsync(typeof(Orchestrations.CurrentTimeActivity), "Current Time!");

                var statusStartingNow = clientStartingNow.WaitForCompletionAsync(TimeSpan.FromSeconds(30));
                var statusStartingIn30Seconds = clientStartingIn30Seconds.WaitForCompletionAsync(TimeSpan.FromSeconds(60));

                await Task.WhenAll(statusStartingNow, statusStartingIn30Seconds);

                Assert.AreEqual(OrchestrationStatus.Completed, statusStartingNow.Result?.OrchestrationStatus);
                Assert.AreEqual("Current Time!", JToken.Parse(statusStartingNow.Result?.Input));
                Assert.IsNull(statusStartingNow.Result.ScheduledStartTime);

                Assert.AreEqual(OrchestrationStatus.Completed, statusStartingIn30Seconds.Result?.OrchestrationStatus);
                Assert.AreEqual("Current Time!", JToken.Parse(statusStartingIn30Seconds.Result?.Input));
                Assert.AreEqual(expectedStartTime, statusStartingIn30Seconds.Result.ScheduledStartTime);

                var startNowResult = (DateTime)JToken.Parse(statusStartingNow.Result?.Output);
                var startIn30SecondsResult = (DateTime)JToken.Parse(statusStartingIn30Seconds.Result?.Output);

                Assert.IsTrue(startIn30SecondsResult > startNowResult);
                Assert.IsTrue(startIn30SecondsResult >= expectedStartTime);

                await host.StopAsync();
            }
        }

        /// <summary>
        /// Validates scheduled starts, ensuring they are executed according to defined start date time
        /// </summary>
        /// <param name="enableExtendedSessions"></param>
        /// <returns></returns>
        [DataTestMethod]
        [DataRow(true)]
        [DataRow(false)]
        public async Task ScheduledStart_Activity_GetStatus_Returns_ScheduledStart(bool enableExtendedSessions)
        {
            using (TestOrchestrationHost host = TestHelpers.GetTestOrchestrationHost(enableExtendedSessions))
            {
                await host.StartAsync();

                var expectedStartTime = DateTime.UtcNow.AddSeconds(30);
                var clientStartingIn30Seconds = await host.StartOrchestrationAsync(typeof(Orchestrations.DelayedCurrentTimeActivity), "Delayed Current Time!", startAt: expectedStartTime);
                var clientStartingNow = await host.StartOrchestrationAsync(typeof(Orchestrations.DelayedCurrentTimeActivity), "Delayed Current Time!");

                var statusStartingIn30Seconds = await clientStartingIn30Seconds.GetStatusAsync();
                Assert.IsNotNull(statusStartingIn30Seconds.ScheduledStartTime);
                Assert.AreEqual(expectedStartTime, statusStartingIn30Seconds.ScheduledStartTime);

                var statusStartingNow = await clientStartingNow.GetStatusAsync();
                Assert.IsNull(statusStartingNow.ScheduledStartTime);

                await Task.WhenAll(
                    clientStartingNow.WaitForCompletionAsync(TimeSpan.FromSeconds(35)),
                    clientStartingIn30Seconds.WaitForCompletionAsync(TimeSpan.FromSeconds(65))
                    );

                await host.StopAsync();
            }
        }

#if !NET462
        /// <summary>
        /// End-to-end test which validates a simple orchestrator function that calls an activity function
        /// and checks the OpenTelemetry trace information
        /// </summary>
        [DataTestMethod]
        [DataRow(true)]
        [DataRow(false)]
        public async Task OpenTelemetry_SayHelloWithActivity(bool enableExtendedSessions)
        {
            var processor = new Mock<BaseProcessor<Activity>>();

            using (TestOrchestrationHost host = TestHelpers.GetTestOrchestrationHost(enableExtendedSessions))
            {
                using (Sdk.CreateTracerProviderBuilder()
                .AddSource("DurableTask")
                .AddProcessor(processor.Object)
                .Build())
                {
                    await host.StartAsync();

                    var client = await host.StartOrchestrationAsync(typeof(Orchestrations.SayHelloWithActivity), "World");
                    var status = await client.WaitForCompletionAsync(StandardTimeout);

                    await host.StopAsync();
                }
            }

            // (1) Explanation about indexes:
            // The orchestration Activity's start at Invocation[1] and each action logs
            // two activities - (Processor.OnStart(Activity) and Processor.OnEnd(Activity)
            // so we start looking at invocations from index 2 and look at every other one from there

            // (2) Additional invocations:
            // processor.Invocations[0] - processor.SetParentProvider(TracerProviderSdk)
            // processor.Invocations[9] - processor.OnShutdown()
            // processor.Invocations[10] - processor.Dispose(true)

            // (3) Expected console output:

            // Activity.DisplayName: OpenTelemetrySample.Program+HelloFanOut
            // dt.type: client

            // Activity.DisplayName: OpenTelemetrySample.Program+HelloFanOut
            // dt.type: orchestrator
            // dt.runtimestatus: Running

            // Activity.DisplayName: OpenTelemetrySample.Program+SayHello (#0)
            // dt.type: activity

            // Activity.DisplayName: OpenTelemetrySample.Program+SayHello (#1)
            // dt.type: activity

            // Activity.DisplayName: OpenTelemetrySample.Program+SayHello (#2)
            // dt.type: activity

            // Activity.DisplayName: OpenTelemetrySample.Program+HelloFanOut
            // dt.type: orchestrator
            // dt.runtimestatus: Completed

            Activity activity2 = (Activity)processor.Invocations[2].Arguments[0];
            Activity activity4 = (Activity)processor.Invocations[4].Arguments[0];
            Activity activity6 = (Activity)processor.Invocations[6].Arguments[0];
            Activity activity8 = (Activity)processor.Invocations[8].Arguments[0];

            // Checking total number activities
            Assert.AreEqual(11, processor.Invocations.Count);

            // Checking tag values
            string activity2TypeValue = activity2.Tags.First(k => (k.Key).Equals("dt.type")).Value;
            string activity4TypeValue = activity4.Tags.First(k => (k.Key).Equals("dt.type")).Value;
            string activity6TypeValue = activity6.Tags.First(k => (k.Key).Equals("dt.type")).Value;
            string activity8TypeValue = activity8.Tags.First(k => (k.Key).Equals("dt.type")).Value;

            string activity4RuntimeStatusValue = activity4.Tags.First(k => (k.Key).Equals("dt.runtimestatus")).Value;
            string activity8RuntimeStatusValue = activity8.Tags.First(k => (k.Key).Equals("dt.runtimestatus")).Value;

            Assert.AreEqual("client", activity2TypeValue);
            Assert.AreEqual("orchestrator", activity4TypeValue);
            Assert.AreEqual("Running", activity4RuntimeStatusValue);
            Assert.AreEqual("activity", activity6TypeValue);
            Assert.AreEqual("orchestrator", activity8TypeValue);
            Assert.AreEqual("Completed", activity8RuntimeStatusValue);

            // Checking span ID correlation between parent and child
            Assert.AreEqual(activity2.SpanId, activity4.ParentSpanId);
            Assert.AreEqual(activity4.SpanId, activity6.ParentSpanId);
            Assert.AreEqual(activity2.SpanId, activity8.ParentSpanId);

            // Checking trace ID values
            Assert.AreEqual(activity2.TraceId.ToString(), activity4.TraceId.ToString(), activity6.TraceId.ToString(), activity8.TraceId.ToString());
        }

        /// <summary>
        /// End-to-end test which validates a simple orchestrator function that waits for an external event
        /// raised through the RaiseEvent API and checks the OpenTelemetry trace information
        /// </summary>
        [DataTestMethod]
        [DataRow(true)]
        [DataRow(false)]
        public async Task OpenTelemetry_ExternalEvent_RaiseEvent(bool enableExtendedSessions)
        {
            var processor = new Mock<BaseProcessor<Activity>>();

            using (TestOrchestrationHost host = TestHelpers.GetTestOrchestrationHost(enableExtendedSessions))
            {
                using (Sdk.CreateTracerProviderBuilder()
                .AddSource("DurableTask")
                .AddProcessor(processor.Object)
                .Build())
                {
                    await host.StartAsync();

                    var timeout = TimeSpan.FromSeconds(10);
                    var client = await host.StartOrchestrationAsync(typeof(Orchestrations.Approval), timeout);

                    // Need to wait for the instance to start before sending events to it.
                    // TODO: This requirement may not be ideal and should be revisited.
                    await client.WaitForStartupAsync(TimeSpan.FromSeconds(10));
                    await client.RaiseEventAsync("approval", eventData: true);
                    await client.WaitForCompletionAsync(TimeSpan.FromSeconds(30));

                    await host.StopAsync();
                }
            }

            // (1) Explanation about indexes:
            // The orchestration Activity's start at Invocation[1] and each action logs
            // two activities - (Processor.OnStart(Activity) and Processor.OnEnd(Activity)
            // so we start looking at invocations from index 2 and look at every other one from there

            // (2) Additional invocations:
            // processor.Invocations[0] - processor.SetParentProvider(TracerProviderSdk)
            // processor.Invocations[11] - processor.OnShutdown()
            // processor.Invocations[12] - processor.Dispose(true)

            // (3) Expected console output:
            //
            // Activity.DisplayName: "DurableTask.AzureStorage.Tests.AzureStorageScenarioTests+Orchestrations+Approval"
            // dt.type: client

            // Activity.DisplayName: "DurableTask.AzureStorage.Tests.AzureStorageScenarioTests+Orchestrations+Approval"
            // dt.type: orchestrator
            // dt.runtimestatus: Running

            // Activity.DisplayName: approval
            // dt.type: externalevent

            // Activity.DisplayName: "DurableTask.AzureStorage.Tests.AzureStorageScenarioTests+Orchestrations+Approval"
            // dt.type: orchestrator
            // dt.runtimestatus: Running

            // Activity.DisplayName: "DurableTask.AzureStorage.Tests.AzureStorageScenarioTests+Orchestrations+Approval"
            // dt.type: orchestrator
            // dt.runtimestatus: Completed

            Activity activity2 = (Activity)processor.Invocations[2].Arguments[0];
            Activity activity4 = (Activity)processor.Invocations[4].Arguments[0];
            Activity activity6 = (Activity)processor.Invocations[6].Arguments[0];
            Activity activity8 = (Activity)processor.Invocations[8].Arguments[0];
            Activity activity10 = (Activity)processor.Invocations[10].Arguments[0];

            // Checking total number activities
            Assert.AreEqual(13, processor.Invocations.Count);

            // Checking tag values
            string activity2TypeValue = activity2.Tags.First(k => (k.Key).Equals("dt.type")).Value;
            string activity4TypeValue = activity4.Tags.First(k => (k.Key).Equals("dt.type")).Value;
            string activity6TypeValue = activity6.Tags.First(k => (k.Key).Equals("dt.type")).Value;
            string activity8TypeValue = activity8.Tags.First(k => (k.Key).Equals("dt.type")).Value;
            string activity10TypeValue = activity10.Tags.First(k => (k.Key).Equals("dt.type")).Value;

            string activity4RuntimeStatusValue = activity4.Tags.First(k => (k.Key).Equals("dt.runtimestatus")).Value;
            string activity8RuntimeStatusValue = activity8.Tags.First(k => (k.Key).Equals("dt.runtimestatus")).Value;
            string activity10RuntimeStatusValue = activity10.Tags.First(k => (k.Key).Equals("dt.runtimestatus")).Value;

            Assert.AreEqual("client", activity2TypeValue);
            Assert.AreEqual("orchestrator", activity4TypeValue);
            Assert.AreEqual("Running", activity4RuntimeStatusValue);
            Assert.AreEqual("externalevent", activity6TypeValue);
            Assert.AreEqual("orchestrator", activity8TypeValue);
            Assert.AreEqual("Running", activity8RuntimeStatusValue);
            Assert.AreEqual("orchestrator", activity10TypeValue);
            Assert.AreEqual("Completed", activity10RuntimeStatusValue);

            // Checking span ID correlation between parent and child
            Assert.AreEqual(activity2.SpanId, activity4.ParentSpanId);
            Assert.AreEqual(activity2.SpanId, activity8.ParentSpanId);
            Assert.AreEqual(activity2.SpanId, activity10.ParentSpanId);

            // Checking trace ID values
            Assert.AreEqual(activity2.TraceId.ToString(), activity4.TraceId.ToString(), activity8.TraceId.ToString());
        }

        /// <summary>
        /// End-to-end test which validates a simple orchestrator function that waits for an external event
        /// raised by calling SendEvent and checks the OpenTelemetry trace information
        /// </summary>
        [DataTestMethod]
        [DataRow(true)]
        [DataRow(false)]
        public async Task OpenTelemetry_ExternalEvent_SendEvent(bool enableExtendedSessions)
        {
            var processor = new Mock<BaseProcessor<Activity>>();

            using (TestOrchestrationHost host = TestHelpers.GetTestOrchestrationHost(enableExtendedSessions))
            {
                using (Sdk.CreateTracerProviderBuilder()
                .AddSource("DurableTask")
                .AddProcessor(processor.Object)
                .Build())
                {
                    await host.StartAsync();

                    host.AddAutoStartOrchestrator(typeof(Orchestrations.AutoStartOrchestration.Responder));

                    var client = await host.StartOrchestrationAsync(typeof(Orchestrations.AutoStartOrchestration), "");
                    var status = await client.WaitForCompletionAsync(TimeSpan.FromSeconds(30));

                    await host.StopAsync();
                }
            }

            // (1) Explanation about indexes:
            // The orchestration Activity's start at Invocation[1] and each action logs
            // two activities - (Processor.OnStart(Activity) and Processor.OnEnd(Activity)
            // so we start looking at invocations from index 2 and look at every other one from there

            // (2) Additional invocations:
            // processor.Invocations[0] - processor.SetParentProvider(TracerProviderSdk)
            // processor.Invocations[9] - processor.OnShutdown()
            // processor.Invocations[10] - processor.Dispose(true)

            // (3) Expected console output:
            //
            // Activity.DisplayName: DurableTask.AzureStorage.Tests.AzureStorageScenarioTests+Orchestrations+AutoStartOrchestration
            // dt.type: client

            // Activity.DisplayName: conversation
            // dt.type: externalevent

            // Activity.DisplayName: DurableTask.AzureStorage.Tests.AzureStorageScenarioTests+Orchestrations+AutoStartOrchestration
            // dt.type: orchestrator
            // dt.runtimestatus: Running

            // Activity.DisplayName: DurableTask.AzureStorage.Tests.AzureStorageScenarioTests+Orchestrations+AutoStartOrchestration
            // dt.type: orchestrator
            // dt.runtimestatus: Completed

            Activity activity2 = (Activity)processor.Invocations[2].Arguments[0];
            Activity activity4 = (Activity)processor.Invocations[4].Arguments[0];
            Activity activity6 = (Activity)processor.Invocations[6].Arguments[0];
            Activity activity8 = (Activity)processor.Invocations[8].Arguments[0];

            // Checking total number activities
            Assert.AreEqual(11, processor.Invocations.Count);

            // Checking tag values
            string activity2TypeValue = activity2.Tags.First(k => (k.Key).Equals("dt.type")).Value;
            string activity4TypeValue = activity4.Tags.First(k => (k.Key).Equals("dt.type")).Value;
            string activity6TypeValue = activity6.Tags.First(k => (k.Key).Equals("dt.type")).Value;
            string activity8TypeValue = activity8.Tags.First(k => (k.Key).Equals("dt.type")).Value;

            string activity6RuntimeStatusValue = activity6.Tags.First(k => (k.Key).Equals("dt.runtimestatus")).Value;
            string activity8RuntimeStatusValue = activity8.Tags.First(k => (k.Key).Equals("dt.runtimestatus")).Value;

            Assert.AreEqual("client", activity2TypeValue);
            Assert.AreEqual("externalevent", activity4TypeValue);
            Assert.AreEqual("orchestrator", activity6TypeValue);
            Assert.AreEqual("Running", activity6RuntimeStatusValue);
            Assert.AreEqual("orchestrator", activity8TypeValue);
            Assert.AreEqual("Completed", activity8RuntimeStatusValue);

            // Checking span ID correlation between parent and child
            Assert.AreEqual(activity2.SpanId, activity6.ParentSpanId);
            Assert.AreEqual(activity2.SpanId, activity8.ParentSpanId);

            // Checking trace ID values
            Assert.AreEqual(activity2.TraceId.ToString(), activity4.TraceId.ToString(), activity6.TraceId.ToString(), activity8.TraceId.ToString());
        }
#endif

        static class Orchestrations
        {
            internal class SayHelloInline : TaskOrchestration<string, string>
            {
                public override Task<string> RunTask(OrchestrationContext context, string input)
                {
                    return Task.FromResult($"Hello, {input}!");
                }
            }

            [KnownType(typeof(Activities.Hello))]
            internal class SayHelloWithActivity : TaskOrchestration<string, string>
            {
                public override Task<string> RunTask(OrchestrationContext context, string input)
                {
                    return context.ScheduleTask<string>(typeof(Activities.Hello), input);
                }
            }

            [KnownType(typeof(Activities.HelloFailActivity))]
            internal class SayHelloWithActivityFail : TaskOrchestration<string, string>
            {
                public override Task<string> RunTask(OrchestrationContext context, string input)
                {
                    return context.ScheduleTask<string>(typeof(Activities.HelloFailActivity), input);
                }
            }

            [KnownType(typeof(Activities.Multiply))]
            internal class Factorial : TaskOrchestration<long, int>
            {
                public override async Task<long> RunTask(OrchestrationContext context, int n)
                {
                    long result = 1;
                    for (int i = 1; i <= n; i++)
                    {
                        result = await (context.ScheduleTask<long>(typeof(Activities.Multiply), new[] { result, i }));
                    }
                    return result;
                }
            }

            [KnownType(typeof(Activities.Multiply))]
            internal class FactorialFail : TaskOrchestration<long, int>
            {
                public static bool ShouldFail = true;
                public override async Task<long> RunTask(OrchestrationContext context, int n)
                {
                    long result = 1;
                    for (int i = 1; i <= n; i++)
                    {
                        result = await (context.ScheduleTask<long>(typeof(Activities.Multiply), new[] { result, i }));
                    }
                    if (ShouldFail)
                    {
                        throw new Exception("Simulating a transient, unhandled exception");
                    }
                    return result;
                }
            }

            [KnownType(typeof(Activities.Multiply))]
            internal class FactorialOrchestratorFail : TaskOrchestration<long, int>
            {
                public static bool ShouldFail = true;
                public override async Task<long> RunTask(OrchestrationContext context, int n)
                {
                    long result = 1;
                    for (int i = 1; i <= n; i++)
                    {
                        result = await (context.ScheduleTask<long>(typeof(Activities.Multiply), new[] { result, i }));
                    }
                    if (ShouldFail)
                    {
                        throw new Exception("Simulating a transient, unhandled exception");
                    }
                    return result;
                }
            }

            [KnownType(typeof(Activities.MultiplyMultipleActivityFail))]
            internal class FactorialMultipleActivityFail : TaskOrchestration<long, int>
            {
                public override async Task<long> RunTask(OrchestrationContext context, int n)
                {
                    long result = 1;
                    for (int i = 1; i <= n; i++)
                    {
                        result = await (context.ScheduleTask<long>(typeof(Activities.MultiplyMultipleActivityFail), new[] { result, i }));
                    }

                    return result;
                }
            }

            [KnownType(typeof(Activities.Multiply))]
            internal class FactorialNoReplay : Factorial
            {
                public override Task<long> RunTask(OrchestrationContext context, int n)
                {
                    if (context.IsReplaying)
                    {
                        throw new Exception("Replaying is forbidden in this test.");
                    }

                    return base.RunTask(context, n);
                }
            }

            internal class LongRunningOrchestrator : TaskOrchestration<string, string>
            {
                public override Task<string> RunTask(OrchestrationContext context, string input)
                {
                    Thread.Sleep(TimeSpan.FromSeconds(10));
                    if (input == "0")
                    {
                        context.ContinueAsNew("1");
                        return Task.FromResult("");
                    }
                    else
                    {
                        return Task.FromResult("ok");
                    }
                }
            }

            [KnownType(typeof(Activities.GetFileList))]
            [KnownType(typeof(Activities.GetFileSize))]
            internal class DiskUsage : TaskOrchestration<long, string>
            {
                public override async Task<long> RunTask(OrchestrationContext context, string directory)
                {
                    string[] files = await context.ScheduleTask<string[]>(typeof(Activities.GetFileList), directory);

                    var tasks = new Task<long>[files.Length];
                    for (int i = 0; i < files.Length; i++)
                    {
                        tasks[i] = context.ScheduleTask<long>(typeof(Activities.GetFileSize), files[i]);
                    }

                    await Task.WhenAll(tasks);

                    long totalBytes = tasks.Sum(t => t.Result);
                    return totalBytes;
                }
            }

            [KnownType(typeof(Activities.Hello))]
            internal class FanOutFanIn : TaskOrchestration<string, int>
            {
                public override async Task<string> RunTask(OrchestrationContext context, int parallelTasks)
                {
                    var tasks = new Task[parallelTasks];
                    for (int i = 0; i < tasks.Length; i++)
                    {
                        tasks[i] = context.ScheduleTask<string>(typeof(Activities.Hello), i.ToString("000"));
                    }

                    await Task.WhenAll(tasks);

                    return "Done";
                }
            }

            [KnownType(typeof(Activities.HelloFailFanOut))]
            internal class FanOutFanInRewind : TaskOrchestration<string, int>
            {
                public override async Task<string> RunTask(OrchestrationContext context, int parallelTasks)
                {
                    var tasks = new Task[parallelTasks];
                    for (int i = 0; i < tasks.Length; i++)
                    {
                        tasks[i] = context.ScheduleTask<string>(typeof(Activities.HelloFailFanOut), i.ToString("000"));
                    }

                    await Task.WhenAll(tasks);

                    return "Done";
                }
            }

            [KnownType(typeof(Activities.Echo))]
            internal class SemiLargePayloadFanOutFanIn : TaskOrchestration<string, int>
            {
                static readonly string Some50KBPayload = new string('x', 25 * 1024); // Assumes UTF-16 encoding
                static readonly string Some16KBPayload = new string('x', 8 * 1024); // Assumes UTF-16 encoding

                public override async Task<string> RunTask(OrchestrationContext context, int parallelTasks)
                {
                    var tasks = new Task[parallelTasks];
                    for (int i = 0; i < tasks.Length; i++)
                    {
                        tasks[i] = context.ScheduleTask<string>(typeof(Activities.Echo), Some50KBPayload);
                    }

                    await Task.WhenAll(tasks);

                    return "Done";
                }

                public override string GetStatus()
                {
                    return Some16KBPayload;
                }
            }

            [KnownType(typeof(Orchestrations.ParentWorkflowSubOrchestrationFail))]
            [KnownType(typeof(Activities.Hello))]
            public class ChildWorkflowSubOrchestrationFail : TaskOrchestration<string, int>
            {
                public static bool ShouldFail1 = true;
                public static bool ShouldFail2 = true;
                public override async Task<string> RunTask(OrchestrationContext context, int input)
                {
                    if (ShouldFail1 || ShouldFail2)
                    {
                        throw new Exception("Simulating sub-orchestration failure...");
                    }
                    var result = await context.ScheduleTask<string>(typeof(Activities.Hello), input);
                    return result;
                }
            }

            [KnownType(typeof(Orchestrations.ParentWorkflowSubOrchestrationActivityFail))]
            [KnownType(typeof(Activities.HelloFailSubOrchestrationActivity))]
            public class ChildWorkflowSubOrchestrationActivityFail : TaskOrchestration<string, int>
            {
                public override async Task<string> RunTask(OrchestrationContext context, int input)
                {
                    var result = await context.ScheduleTask<string>(typeof(Activities.HelloFailSubOrchestrationActivity), input);
                    return result;
                }
            }

            [KnownType(typeof(Orchestrations.GrandparentWorkflowNestedActivityFail))]
            [KnownType(typeof(Orchestrations.ParentWorkflowNestedActivityFail))]
            [KnownType(typeof(Activities.HelloFailNestedSuborchestration))]
            public class ChildWorkflowNestedActivityFail : TaskOrchestration<string, int>
            {
                public override async Task<string> RunTask(OrchestrationContext context, int input)
                {
                    var result = await context.ScheduleTask<string>(typeof(Activities.HelloFailNestedSuborchestration), input);
                    return result;
                }
            }

            [KnownType(typeof(Orchestrations.ChildWorkflowSubOrchestrationFail))]
            [KnownType(typeof(Activities.Hello))]
            public class ParentWorkflowSubOrchestrationFail : TaskOrchestration<string, bool>
            {
                public static string Result;
                public override async Task<string> RunTask(OrchestrationContext context, bool waitForCompletion)
                {
                    var results = new Task<string>[2];
                    for (int i = 0; i < 2; i++)
                    {
                        Task<string> r = context.CreateSubOrchestrationInstance<string>(typeof(Orchestrations.ChildWorkflowSubOrchestrationFail), i);
                        if (waitForCompletion)
                        {
                            await r;
                        }
                        results[i] = r;
                    }

                    string[] data = await Task.WhenAll(results);
                    Result = string.Concat(data);
                    return Result;
                }
            }


            [KnownType(typeof(Orchestrations.GrandparentWorkflowNestedActivityFail))]
            [KnownType(typeof(Orchestrations.ChildWorkflowNestedActivityFail))]
            [KnownType(typeof(Activities.HelloFailNestedSuborchestration))]
            public class ParentWorkflowNestedActivityFail : TaskOrchestration<string, bool>
            {
                public static string Result;
                public override async Task<string> RunTask(OrchestrationContext context, bool waitForCompletion)
                {
                    var results = new Task<string>[2];
                    for (int i = 0; i < 2; i++)
                    {
                        Task<string> r = context.CreateSubOrchestrationInstance<string>(typeof(Orchestrations.ChildWorkflowNestedActivityFail), i);
                        if (waitForCompletion)
                        {
                            await r;
                        }
                        results[i] = r;
                    }

                    string[] data = await Task.WhenAll(results);
                    Result = string.Concat(data);
                    return Result;
                }
            }

            [KnownType(typeof(Orchestrations.ChildWorkflowSubOrchestrationActivityFail))]
            [KnownType(typeof(Activities.HelloFailSubOrchestrationActivity))]
            public class ParentWorkflowSubOrchestrationActivityFail : TaskOrchestration<string, bool>
            {
                public static string Result;
                public override async Task<string> RunTask(OrchestrationContext context, bool waitForCompletion)
                {
                    var results = new Task<string>[2];
                    for (int i = 0; i < 2; i++)
                    {
                        Task<string> r = context.CreateSubOrchestrationInstance<string>(typeof(Orchestrations.ChildWorkflowSubOrchestrationActivityFail), i);
                        if (waitForCompletion)
                        {
                            await r;
                        }
                        results[i] = r;
                    }

                    string[] data = await Task.WhenAll(results);
                    Result = string.Concat(data);
                    return Result;
                }
            }

            [KnownType(typeof(Orchestrations.ParentWorkflowNestedActivityFail))]
            [KnownType(typeof(Orchestrations.ChildWorkflowNestedActivityFail))]
            [KnownType(typeof(Activities.HelloFailNestedSuborchestration))]
            public class GrandparentWorkflowNestedActivityFail : TaskOrchestration<string, bool>
            {
                public static string Result;
                public override async Task<string> RunTask(OrchestrationContext context, bool waitForCompletion)
                {
                    var results = new Task<string>[2];
                    for (int i = 0; i < 2; i++)
                    {
                        Task<string> r = context.CreateSubOrchestrationInstance<string>(typeof(Orchestrations.ParentWorkflowNestedActivityFail), i);
                        if (waitForCompletion)
                        {
                            await r;
                        }
                        results[i] = r;
                    }

                    string[] data = await Task.WhenAll(results);
                    Result = string.Concat(data);
                    return Result;
                }
            }

            internal class Counter : TaskOrchestration<int, int>
            {
                TaskCompletionSource<string> waitForOperationHandle;

                public override async Task<int> RunTask(OrchestrationContext context, int currentValue)
                {
                    string operation = await this.WaitForOperation();

                    bool done = false;
                    switch (operation?.ToLowerInvariant())
                    {
                        case "incr":
                            currentValue++;
                            break;
                        case "decr":
                            currentValue--;
                            break;
                        case "end":
                            done = true;
                            break;
                    }

                    if (!done)
                    {
                        context.ContinueAsNew(currentValue);
                    }

                    return currentValue;

                }

                async Task<string> WaitForOperation()
                {
                    this.waitForOperationHandle = new TaskCompletionSource<string>();
                    string operation = await this.waitForOperationHandle.Task;
                    this.waitForOperationHandle = null;
                    return operation;
                }

                public override void OnEvent(OrchestrationContext context, string name, string input)
                {
                    Assert.AreEqual("operation", name, true, "Unknown signal recieved...");
                    if (this.waitForOperationHandle != null)
                    {
                        this.waitForOperationHandle.SetResult(input);
                    }
                }
            }

            internal class CharacterCounter : TaskOrchestration<Tuple<string, int>, Tuple<string, int>>
            {
                TaskCompletionSource<string> waitForOperationHandle;

                public override async Task<Tuple<string, int>> RunTask(OrchestrationContext context, Tuple<string, int> inputData)
                {
                    string operation = await this.WaitForOperation();
                    bool done = false;
                    switch (operation?.ToLowerInvariant())
                    {
                        case "double":
                            inputData = new Tuple<string, int>(
                                $"{inputData.Item1}{new string(inputData.Item1.Reverse().ToArray())}",
                                inputData.Item2 * 2);
                            break;
                        case "end":
                            done = true;
                            break;
                    }

                    if (!done)
                    {
                        context.ContinueAsNew(inputData);
                    }

                    return inputData;
                }

                async Task<string> WaitForOperation()
                {
                    this.waitForOperationHandle = new TaskCompletionSource<string>();
                    string operation = await this.waitForOperationHandle.Task;
                    this.waitForOperationHandle = null;
                    return operation;
                }

                public override void OnEvent(OrchestrationContext context, string name, string input)
                {
                    Assert.AreEqual("operation", name, true, "Unknown signal recieved...");
                    if (this.waitForOperationHandle != null)
                    {
                        this.waitForOperationHandle.SetResult(input);
                    }
                }
            }

            internal class Approval : TaskOrchestration<string, TimeSpan, bool, string>
            {
                TaskCompletionSource<bool> waitForApprovalHandle;
                public static bool shouldFail = false;

                public override async Task<string> RunTask(OrchestrationContext context, TimeSpan timeout)
                {
                    DateTime deadline = context.CurrentUtcDateTime.Add(timeout);

                    using (var cts = new CancellationTokenSource())
                    {
                        Task<bool> approvalTask = this.GetWaitForApprovalTask();
                        Task timeoutTask = context.CreateTimer(deadline, cts.Token);

                        if (shouldFail)
                        {
                            throw new Exception("Simulating unhanded error exception");
                        }

                        if (approvalTask == await Task.WhenAny(approvalTask, timeoutTask))
                        {
                            // The timer must be cancelled or fired in order for the orchestration to complete.
                            cts.Cancel();

                            bool approved = approvalTask.Result;
                            return approved ? "Approved" : "Rejected";
                        }
                        else
                        {
                            return "Expired";
                        }
                    }
                }

                async Task<bool> GetWaitForApprovalTask()
                {
                    this.waitForApprovalHandle = new TaskCompletionSource<bool>();
                    bool approvalResult = await this.waitForApprovalHandle.Task;
                    this.waitForApprovalHandle = null;
                    return approvalResult;
                }

                public override void OnEvent(OrchestrationContext context, string name, bool approvalResult)
                {
                    Assert.AreEqual("approval", name, true, "Unknown signal recieved...");
                    if (this.waitForApprovalHandle != null)
                    {
                        this.waitForApprovalHandle.SetResult(approvalResult);
                    }
                }
            }

            [KnownType(typeof(Activities.Throw))]
            internal class ThrowException : TaskOrchestration<string, string>
            {
                public override async Task<string> RunTask(OrchestrationContext context, string message)
                {
                    if (string.IsNullOrEmpty(message))
                    {
                        // This throw happens directly in the orchestration.
                        throw new Exception(message);
                    }

                    // This throw happens in the implementation of an activity.
                    await context.ScheduleTask<string>(typeof(Activities.Throw), message);
                    return null;

                }
            }

            [KnownType(typeof(Activities.Throw))]
            internal class Throw : TaskOrchestration<string, string>
            {
                public override async Task<string> RunTask(OrchestrationContext context, string message)
                {
                    if (string.IsNullOrEmpty(message))
                    {
                        // This throw happens directly in the orchestration.
                        throw new ArgumentNullException(nameof(message));
                    }

                    // This throw happens in the implementation of an activity.
                    await context.ScheduleTask<string>(typeof(Activities.Throw), message);
                    return null;
                }
            }

            [KnownType(typeof(Activities.Throw))]
            internal class TryCatchLoop : TaskOrchestration<int, int>
            {
                public override async Task<int> RunTask(OrchestrationContext context, int iterations)
                {
                    int catchCount = 0;

                    for (int i = 0; i < iterations; i++)
                    {
                        try
                        {
                            await context.ScheduleTask<string>(typeof(Activities.Throw), "Kah-BOOOOOM!!!");
                        }
                        catch (TaskFailedException)
                        {
                            catchCount++;
                        }
                    }

                    return catchCount;
                }
            }

            [KnownType(typeof(Activities.Echo))]
            internal class Echo : TaskOrchestration<string, string>
            {
                public override Task<string> RunTask(OrchestrationContext context, string input)
                {
                    return context.ScheduleTask<string>(typeof(Activities.Echo), input);
                }
            }

            [KnownType(typeof(Activities.EchoBytes))]
            internal class EchoBytes : TaskOrchestration<byte[], byte[]>
            {
                public override Task<byte[]> RunTask(OrchestrationContext context, byte[] input)
                {
                    return context.ScheduleTask<byte[]>(typeof(Activities.EchoBytes), input);
                }
            }

            [KnownType(typeof(Activities.WriteTableRow))]
            [KnownType(typeof(Activities.CountTableRows))]
            internal class MapReduceTableStorage : TaskOrchestration<int, int>
            {
                public override async Task<int> RunTask(OrchestrationContext context, int iterations)
                {
                    string instanceId = context.OrchestrationInstance.InstanceId;

                    var tasks = new List<Task>(iterations);
                    for (int i = 1; i <= iterations; i++)
                    {
                        tasks.Add(context.ScheduleTask<string>(
                            typeof(Activities.WriteTableRow),
                            new Tuple<string, string>(instanceId, i.ToString("000"))));
                    }

                    await Task.WhenAll(tasks);

                    return await context.ScheduleTask<int>(typeof(Activities.CountTableRows), instanceId);
                }
            }

            [KnownType(typeof(Factorial))]
            [KnownType(typeof(Activities.Multiply))]
            internal class ParentOfFactorial : TaskOrchestration<int, int>
            {
                public override Task<int> RunTask(OrchestrationContext context, int input)
                {
                    return context.CreateSubOrchestrationInstance<int>(typeof(Factorial), input);
                }
            }

            [KnownType(typeof(Activities.Hello))]
            internal class DoubleFanOut : TaskOrchestration<string, string>
            {
                public async override Task<string> RunTask(OrchestrationContext context, string input)
                {
                    Random r = new Random();
                    var tasks = new Task<string>[5];
                    for (int i = 0; i < 5; i++)
                    {
                        int x = r.Next(10000);
                        tasks[i] = context.ScheduleTask<string>(typeof(Activities.Hello), i.ToString());
                    }

                    await Task.WhenAll(tasks);

                    var tasks2 = new Task<string>[5];
                    for (int i = 0; i < 5; i++)
                    {
                        int x = r.Next(10000);
                        tasks2[i] = context.ScheduleTask<string>(typeof(Activities.Hello), (i + 10).ToString());
                    }

                    await Task.WhenAll(tasks2);

                    return "OK";
                }
            }

            [KnownType(typeof(AutoStartOrchestration.Responder))]
            internal class AutoStartOrchestration : TaskOrchestration<string, string>
            {
                private readonly TaskCompletionSource<string> tcs
                    = new TaskCompletionSource<string>(TaskContinuationOptions.ExecuteSynchronously);

                // HACK: This is just a hack to communicate result of orchestration back to test
                public static bool OkResult;

                private static string ChannelName = Guid.NewGuid().ToString();

                public async override Task<string> RunTask(OrchestrationContext context, string input)
                {
                    var responderId = $"@{typeof(Responder).FullName}";
                    var responderInstance = new OrchestrationInstance() { InstanceId = responderId };
                    var requestInformation = new RequestInformation { InstanceId = context.OrchestrationInstance.InstanceId, RequestId = ChannelName };

                    // send the RequestInformation containing RequestId and Instanceid of this orchestration to a not-yet-started orchestration
                    context.SendEvent(responderInstance, ChannelName, requestInformation);

                    // wait for a response event 
                    var message = await tcs.Task;
                    if (message != "hello from autostarted orchestration")
                        throw new Exception("test failed");

                    OkResult = true;

                    return "OK";
                }

                public class RequestInformation
                {
                    [JsonProperty("id")]
                    public string RequestId { get; set; }
                    public string InstanceId { get; set; }
                }

                public override void OnEvent(OrchestrationContext context, string name, string input)
                {
                    if (name == ChannelName)
                    {
                        tcs.TrySetResult(input);
                    }
                }

                public class Responder : TaskOrchestration<string, string, RequestInformation, string>
                {
                    private readonly TaskCompletionSource<string> tcs
                        = new TaskCompletionSource<string>(TaskContinuationOptions.ExecuteSynchronously);

                    public async override Task<string> RunTask(OrchestrationContext context, string input)
                    {
                        var message = await tcs.Task;
                        string responseString;

                        // send a message back to the sender
                        if (input != null)
                        {
                            responseString = "expected null input for autostarted orchestration";
                        }
                        else
                        {
                            responseString = "hello from autostarted orchestration";
                        }
                        var senderInstance = new OrchestrationInstance() { InstanceId = message };
                        context.SendEvent(senderInstance, ChannelName, responseString);

                        return "this return value is not observed by anyone";
                    }

                    public override void OnEvent(OrchestrationContext context, string name, RequestInformation input)
                    {
                        if (name == ChannelName)
                        {
                            tcs.TrySetResult(input.InstanceId);
                        }
                    }
                }
            }

            [KnownType(typeof(AbortSessionOrchestration.Activity))]
            internal class AbortSessionOrchestration : TaskOrchestration<string, string>
            {
                // This is a hacky way of keeping track of global state
                static bool abortedOrchestration = false;
                static bool abortedActivity = false;

                public async override Task<string> RunTask(OrchestrationContext context, string input)
                {
                    if (!abortedOrchestration)
                    {
                        abortedOrchestration = true;
                        throw new SessionAbortedException();
                    }

                    try
                    {
                        await context.ScheduleTask<string>(typeof(Activity), input);
                        return (abortedOrchestration && abortedActivity).ToString();
                    }
                    catch
                    {
                        return "Test failed: The activity's SessionAbortedException should not be visible to the orchestration";
                    }
                    finally
                    {
                        // reset to ensure future executions work correctly
                        abortedOrchestration = false;
                        abortedActivity = false;
                    }
                }

                public class Activity : TaskActivity<string, string>
                {
                    protected override string Execute(TaskContext context, string input)
                    {
                        if (!abortedActivity)
                        {
                            abortedActivity = true;
                            throw new SessionAbortedException();
                        }

                        return input;
                    }
                }
            }

            internal class CurrentTimeInline : TaskOrchestration<DateTime, string>
            {
                public override Task<DateTime> RunTask(OrchestrationContext context, string input)
                {
                    return Task.FromResult(context.CurrentUtcDateTime);
                }
            }

            [KnownType(typeof(Activities.CurrentTime))]
            internal class CurrentTimeActivity : TaskOrchestration<DateTime, string>
            {
                public override Task<DateTime> RunTask(OrchestrationContext context, string input)
                {
                    return context.ScheduleTask<DateTime>(typeof(Activities.CurrentTime), input);
                }
            }

            internal class DelayedCurrentTimeInline : TaskOrchestration<DateTime, string>
            {
                public override async Task<DateTime> RunTask(OrchestrationContext context, string input)
                {
                    await context.CreateTimer<bool>(context.CurrentUtcDateTime.Add(TimeSpan.FromSeconds(3)), true);
                    return context.CurrentUtcDateTime;
                }
            }

            [KnownType(typeof(Activities.DelayedCurrentTime))]
            internal class DelayedCurrentTimeActivity : TaskOrchestration<DateTime, string>
            {
                public override Task<DateTime> RunTask(OrchestrationContext context, string input)
                {
                    return context.ScheduleTask<DateTime>(typeof(Activities.DelayedCurrentTime), input);
                }
            }
        }

        static class Activities
        {
            internal class HelloFailActivity : TaskActivity<string, string>
            {
                public static bool ShouldFail = true;
                protected override string Execute(TaskContext context, string input)
                {
                    if (string.IsNullOrEmpty(input))
                    {
                        throw new ArgumentNullException(nameof(input));
                    }

                    if (ShouldFail)
                    {
                        throw new Exception("Simulating unhandled activity function failure...");
                    }

                    return $"Hello, {input}!";
                }
            }

            internal class HelloFailFanOut : TaskActivity<string, string>
            {
                public static bool ShouldFail1 = true;
                public static bool ShouldFail2 = true;
                protected override string Execute(TaskContext context, string input)
                {
                    if (string.IsNullOrEmpty(input))
                    {
                        throw new ArgumentNullException(nameof(input));
                    }

                    if (ShouldFail1 || ShouldFail2) //&& (input == "0" || input == "2"))
                    {
                        throw new Exception("Simulating unhandled activity function failure...");
                    }

                    return $"Hello, {input}!";
                }
            }

            internal class HelloFailMultipleActivity : TaskActivity<string, string>
            {
                public static bool ShouldFail1 = true;
                public static bool ShouldFail2 = true;
                protected override string Execute(TaskContext context, string input)
                {
                    if (string.IsNullOrEmpty(input))
                    {
                        throw new ArgumentNullException(nameof(input));
                    }

                    if (ShouldFail1 || ShouldFail2)
                    {
                        throw new Exception("Simulating unhandled activity function failure...");
                    }

                    return $"Hello, {input}!";
                }
            }

            internal class HelloFailNestedSuborchestration : TaskActivity<string, string>
            {
                public static bool ShouldFail1 = true;
                public static bool ShouldFail2 = true;
                protected override string Execute(TaskContext context, string input)
                {
                    if (string.IsNullOrEmpty(input))
                    {
                        throw new ArgumentNullException(nameof(input));
                    }

                    if (ShouldFail1 || ShouldFail2)
                    {
                        throw new Exception("Simulating unhandled activity function failure...");
                    }

                    return $"Hello, {input}!";
                }
            }

            internal class HelloFailSubOrchestrationActivity : TaskActivity<string, string>
            {
                public static bool ShouldFail1 = true;
                public static bool ShouldFail2 = true;
                protected override string Execute(TaskContext context, string input)
                {
                    if (string.IsNullOrEmpty(input))
                    {
                        throw new ArgumentNullException(nameof(input));
                    }

                    if (ShouldFail1 || ShouldFail2)
                    {
                        throw new Exception("Simulating unhandled activity function failure...");
                    }

                    return $"Hello, {input}!";
                }
            }

            internal class Hello : TaskActivity<string, string>
            {
                protected override string Execute(TaskContext context, string input)
                {
                    if (string.IsNullOrEmpty(input))
                    {
                        throw new ArgumentNullException(nameof(input));
                    }
                    return $"Hello, {input}!";
                }
            }

            internal class Multiply : TaskActivity<long[], long>
            {
                protected override long Execute(TaskContext context, long[] values)
                {
                    return values[0] * values[1];
                }
            }

            internal class MultiplyMultipleActivityFail : TaskActivity<long[], long>
            {
                public static bool ShouldFail1 = true;
                public static bool ShouldFail2 = true;
                protected override long Execute(TaskContext context, long[] values)
                {
                    if ((ShouldFail1 && (values[1] == 1)) || (ShouldFail2 && values[1] == 2))
                    {
                        throw new Exception("Simulating a transient, unhandled exception");
                    }

                    return values[0] * values[1];
                }
            }
            internal class MultiplyFailOrchestration : TaskActivity<long[], long>
            {
                public static bool ShouldFail1 = true;
                public static bool ShouldFail2 = true;
                protected override long Execute(TaskContext context, long[] values)
                {
                    if ((ShouldFail1 && (values[1] == 1)) || (ShouldFail2 && values[1] == 2))
                    {
                        throw new Exception("Simulating a transient, unhandled exception");
                    }

                    return values[0] * values[1];
                }
            }


            internal class GetFileList : TaskActivity<string, string[]>
            {
                protected override string[] Execute(TaskContext context, string directory)
                {
                    return Directory.GetFiles(directory, "*", SearchOption.TopDirectoryOnly);
                }
            }

            internal class GetFileSize : TaskActivity<string, long>
            {
                protected override long Execute(TaskContext context, string fileName)
                {
                    var info = new FileInfo(fileName);
                    return info.Length;
                }
            }

            internal class Throw : TaskActivity<string, string>
            {
                protected override string Execute(TaskContext context, string message)
                {
                    throw new Exception(message);
                }
            }

            internal class WriteTableRow : TaskActivity<Tuple<string, string>, string>
            {
                static TableClient cachedTable;

                internal static TableClient TestTable
                {
                    get
                    {
                        if (cachedTable == null)
                        {
                            string connectionString = TestHelpers.GetTestStorageAccountConnectionString();
                            TableClient table = new TableServiceClient(connectionString).GetTableClient("TestTable");
                            table.CreateIfNotExistsAsync().Wait();
                            cachedTable = table;
                        }

                        return cachedTable;
                    }
                }

                protected override string Execute(TaskContext context, Tuple<string, string> rowData)
                {
                    var entity = new TableEntity(
                        partitionKey: rowData.Item1,
                        rowKey: $"{rowData.Item2}.{Guid.NewGuid():N}");
                    TestTable.AddEntityAsync(entity).Wait();
                    return null;
                }
            }

            internal class CountTableRows : TaskActivity<string, int>
            {
                protected override int Execute(TaskContext context, string partitionKey)
                {
                    return WriteTableRow.TestTable.Query<TableEntity>(filter: $"PartitionKey eq '{partitionKey}'").Count();
                }
            }
            internal class Echo : TaskActivity<string, string>
            {
                protected override string Execute(TaskContext context, string input)
                {
                    return input;
                }
            }

            internal class EchoBytes : TaskActivity<byte[], byte[]>
            {
                protected override byte[] Execute(TaskContext context, byte[] input)
                {
                    return input;
                }
            }

            internal class CurrentTime : TaskActivity<string, DateTime>
            {
                protected override DateTime Execute(TaskContext context, string input)
                {
                    if (string.IsNullOrEmpty(input))
                    {
                        throw new ArgumentNullException(nameof(input));
                    }
                    return DateTime.UtcNow;
                }
            }

            internal class DelayedCurrentTime : TaskActivity<string, DateTime>
            {
                protected override DateTime Execute(TaskContext context, string input)
                {
                    if (string.IsNullOrEmpty(input))
                    {
                        throw new ArgumentNullException(nameof(input));
                    }

                    Thread.Sleep(TimeSpan.FromSeconds(3));

                    return DateTime.UtcNow;
                }
            }
        }
    }
}<|MERGE_RESOLUTION|>--- conflicted
+++ resolved
@@ -522,7 +522,7 @@
                 List<HistoryStateEvent> thirdHistoryEventsAfterPurging = await client.GetOrchestrationHistoryAsync(thirdInstanceId);
                 Assert.AreEqual(0, thirdHistoryEventsAfterPurging.Count);
 
-                List<HistoryStateEvent> fourthHistoryEventsAfterPurging = await client.GetOrchestrationHistoryAsync(fourthInstanceId);
+                List<HistoryStateEvent>fourthHistoryEventsAfterPurging = await client.GetOrchestrationHistoryAsync(fourthInstanceId);
                 Assert.AreEqual(0, fourthHistoryEventsAfterPurging.Count);
 
                 firstOrchestrationStateList = await client.GetStateAsync(firstInstanceId);
@@ -552,35 +552,8 @@
         {
             var client = new BlobServiceClient(TestHelpers.GetTestStorageAccountConnectionString());
 
-<<<<<<< HEAD
             var containerClient = client.GetBlobContainerClient(containerName);
             await containerClient.CreateIfNotExistsAsync();
-=======
-            CloudBlobClient cloudBlobClient = storageAccount.CreateCloudBlobClient();
-
-            CloudBlobContainer cloudBlobContainer = cloudBlobClient.GetContainerReference(containerName);
-            await cloudBlobContainer.CreateIfNotExistsAsync();
-            CloudBlobDirectory instanceDirectory = cloudBlobContainer.GetDirectoryReference(directoryName);
-            var blobs = new List<IListBlobItem>();
-            BlobContinuationToken blobContinuationToken = null;
-            do
-            {
-                BlobResultSegment results = await TimeoutHandler.ExecuteWithTimeout("GetBlobCount", "dummyAccount", new AzureStorageOrchestrationServiceSettings(), (context, timeoutToken) =>
-                {
-                    return instanceDirectory.ListBlobsSegmentedAsync(
-                            useFlatBlobListing: true,
-                            blobListingDetails: BlobListingDetails.Metadata,
-                            maxResults: null,
-                            currentToken: blobContinuationToken,
-                            options: null,
-                            operationContext: context,
-                            cancellationToken: timeoutToken);
-                });
-
-                blobContinuationToken = results.ContinuationToken;
-                blobs.AddRange(results.Results);
-            } while (blobContinuationToken != null);
->>>>>>> ff6b1c26
 
             return await containerClient.GetBlobsAsync(traits: BlobTraits.Metadata, prefix: directoryName).CountAsync();
         }
@@ -955,7 +928,7 @@
 
                 // Test case 3: external event now goes through
                 await client.ResumeAsync("wakeUp");
-                status = await client.WaitForCompletionAsync(TimeSpan.FromSeconds(10));
+                status  = await client.WaitForCompletionAsync(TimeSpan.FromSeconds(10));
                 Assert.AreEqual(OrchestrationStatus.Completed, status?.OrchestrationStatus);
                 Assert.AreEqual(changedStatus, JToken.Parse(status?.Status));
 
@@ -1561,6 +1534,27 @@
             }
         }
 
+        [TestMethod]
+        public async Task TagsAreAvailableInOrchestrationState()
+        {
+            const string TagMessage = "message";
+            const string Tag = "tag";
+
+            using TestOrchestrationHost host = TestHelpers.GetTestOrchestrationHost(enableExtendedSessions: false, fetchLargeMessages: true);
+            await host.StartAsync();
+            var tags = new Dictionary<string, string> { { Tag, TagMessage } };
+            var client = await host.StartOrchestrationAsync(typeof(Orchestrations.Echo), "Hello, world!", tags: tags);
+            var statuses = await client.GetStateAsync(client.InstanceId);
+            var status = statuses.Single();
+
+            Assert.IsNotNull(status.Tags);
+            Assert.AreEqual(1, status.Tags.Count);
+            Assert.IsTrue(status.Tags.TryGetValue(Tag, out string actualMessage));
+            Assert.AreEqual(TagMessage, actualMessage);
+
+            await host.StopAsync();
+        }
+
         /// <summary>
         /// End-to-end test which validates that orchestrations with > 60KB text message sizes can run successfully.
         /// </summary>
@@ -1648,27 +1642,6 @@
             }
         }
 
-        [TestMethod]
-        public async Task TagsAreAvailableInOrchestrationState()
-        {
-            const string TagMessage = "message";
-            const string Tag = "tag";
-
-            using TestOrchestrationHost host = TestHelpers.GetTestOrchestrationHost(enableExtendedSessions: false, fetchLargeMessages: true);
-            await host.StartAsync();
-            var tags = new Dictionary<string, string> { { Tag, TagMessage } };
-            var client = await host.StartOrchestrationAsync(typeof(Orchestrations.Echo), "Hello, world!", tags: tags);
-            var statuses = await client.GetStateAsync(client.InstanceId);
-            var status = statuses.Single();
-
-            Assert.IsNotNull(status.Tags);
-            Assert.AreEqual(1, status.Tags.Count);
-            Assert.IsTrue(status.Tags.TryGetValue(Tag, out string actualMessage));
-            Assert.AreEqual(TagMessage, actualMessage);
-
-            await host.StopAsync();
-        }
-
         /// <summary>
         /// End-to-end test which validates that orchestrations with > 60KB of tag data can be run successfully.
         /// </summary>
@@ -1685,10 +1658,12 @@
             var status = await client.WaitForCompletionAsync(TimeSpan.FromSeconds(30));
 
             Assert.AreEqual(OrchestrationStatus.Completed, status?.OrchestrationStatus);
-            Assert.IsNotNull(status?.Tags);
-            Assert.AreEqual(bigTags.Count, status.Tags.Count);
-            Assert.IsTrue(bigTags.TryGetValue("BigTag", out string actualMessage));
-            Assert.AreEqual(bigMessage, actualMessage);
+
+            // TODO: Uncomment these assertions as part of https://github.com/Azure/durabletask/issues/840.
+            ////Assert.IsNotNull(status?.Tags);
+            ////Assert.AreEqual(bigTags.Count, status.Tags.Count);
+            ////Assert.IsTrue(bigTags.TryGetValue("BigTag", out string actualMessage));
+            ////Assert.AreEqual(bigMessage, actualMessage);
 
             await host.StopAsync();
         }
@@ -1771,7 +1746,7 @@
             }
         }
 
-        private StringBuilder GenerateMediumRandomStringPayload(int numChars = 128 * 1024, short utf8ByteSize = 1, short utf16ByteSize = 2)
+        private StringBuilder GenerateMediumRandomStringPayload(int numChars = 128*1024, short utf8ByteSize = 1, short utf16ByteSize = 2)
         {
             string Chars;
             if (utf16ByteSize != 2 && utf16ByteSize != 4)
@@ -2156,7 +2131,7 @@
             }
         }
 
-        /// <summary>
+                /// <summary>
         /// Validates scheduled starts, ensuring they are executed according to defined start date time
         /// </summary>
         /// <param name="enableExtendedSessions"></param>
