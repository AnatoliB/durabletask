--- conflicted
+++ resolved
@@ -1304,24 +1304,15 @@
         {
             await Utils.ExecuteWithRetries(async () =>
             {
-<<<<<<< HEAD
                 try
                 {
-                    await CreateQueueAsync(namespaceManager, path, requiresSessions, maxDeliveryCount);
+                await CreateQueueAsync(namespaceManager, path, requiresSessions, requiresDuplicateDetection, maxDeliveryCount);
                 }
                 catch (MessagingEntityAlreadyExistsException)
                 {
                     await Task.FromResult(0);
                 }
             }, null, "SafeCreateQueueAsync", 3, 5);
-=======
-                await CreateQueueAsync(namespaceManager, path, requiresSessions, requiresDuplicateDetection, maxDeliveryCount);
-            }
-            catch (MessagingEntityAlreadyExistsException)
-            {
-                await Task.FromResult(0);
-            }
->>>>>>> b4ed78c4
         }
 
         async Task SafeDeleteAndCreateQueueAsync(
@@ -1332,11 +1323,7 @@
             int maxDeliveryCount)
         {
             await SafeDeleteQueueAsync(namespaceManager, path);
-<<<<<<< HEAD
-            await SafeCreateQueueAsync(namespaceManager, path, requiresSessions, maxDeliveryCount);
-=======
-            await CreateQueueAsync(namespaceManager, path, requiresSessions, requiresDuplicateDetection, maxDeliveryCount);
->>>>>>> b4ed78c4
+            await SafeCreateQueueAsync(namespaceManager, path, requiresSessions, requiresDuplicateDetection, maxDeliveryCount);
         }
 
         async Task CreateQueueAsync(
